load("//dev:go_defs.bzl", "go_test")
load("@io_bazel_rules_go//go:def.bzl", "go_library")

go_library(
    name = "search",
    srcs = [
        "decorate.go",
        "event_writer.go",
        "metadata.go",
        "search.go",
    ],
    importpath = "github.com/sourcegraph/sourcegraph/cmd/frontend/internal/search",
    visibility = ["//cmd/frontend:__subpackages__"],
    deps = [
<<<<<<< HEAD
        "//cmd/frontend/graphqlbackend",
=======
        "//cmd/frontend/internal/highlight",
>>>>>>> c855c7a9
        "//cmd/frontend/internal/search/logs",
        "//internal/api",
        "//internal/authz",
        "//internal/conf",
        "//internal/database",
        "//internal/gitserver",
        "//internal/highlight",
        "//internal/honey",
        "//internal/honey/search",
        "//internal/lazyregexp",
        "//internal/search",
        "//internal/search/client",
        "//internal/search/job/jobutil",
        "//internal/search/result",
        "//internal/search/streaming",
        "//internal/search/streaming/api",
        "//internal/search/streaming/client",
        "//internal/search/streaming/http",
        "//internal/trace",
        "//internal/types",
        "//lib/errors",
        "//lib/pointers",
        "@com_github_inconshreveable_log15//:log15",
        "@com_github_prometheus_client_golang//prometheus",
        "@com_github_prometheus_client_golang//prometheus/promauto",
        "@com_github_sourcegraph_log//:log",
        "@io_opentelemetry_go_otel//attribute",
    ],
)

go_test(
    name = "search_test",
    timeout = "short",
    srcs = [
        "decorate_test.go",
        "search_test.go",
    ],
    embed = [":search"],
    deps = [
        "//internal/api",
        "//internal/database",
        "//internal/search",
        "//internal/search/client",
        "//internal/search/query",
        "//internal/search/result",
        "//internal/search/streaming",
        "//internal/search/streaming/api",
        "//internal/search/streaming/http",
        "//internal/settings",
        "//internal/types",
        "//schema",
        "@com_github_google_go_cmp//cmp",
        "@com_github_sourcegraph_log//logtest",
        "@com_github_stretchr_testify//require",
        "@org_golang_x_sync//errgroup",
    ],
)<|MERGE_RESOLUTION|>--- conflicted
+++ resolved
@@ -12,18 +12,13 @@
     importpath = "github.com/sourcegraph/sourcegraph/cmd/frontend/internal/search",
     visibility = ["//cmd/frontend:__subpackages__"],
     deps = [
-<<<<<<< HEAD
-        "//cmd/frontend/graphqlbackend",
-=======
         "//cmd/frontend/internal/highlight",
->>>>>>> c855c7a9
         "//cmd/frontend/internal/search/logs",
         "//internal/api",
         "//internal/authz",
         "//internal/conf",
         "//internal/database",
         "//internal/gitserver",
-        "//internal/highlight",
         "//internal/honey",
         "//internal/honey/search",
         "//internal/lazyregexp",
