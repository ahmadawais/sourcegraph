--- conflicted
+++ resolved
@@ -9,10 +9,6 @@
   exit 1
 fi
 
-<<<<<<< HEAD
-=======
-echo "VERSION: IN BUILD SCRIPT"
->>>>>>> 204cec78
 #version="$(./enterprise/dev/app/app-version.sh)"
 version="23.7.1"
 echo "Building version: ${version}"
