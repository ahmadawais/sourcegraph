package store

import (
	"context"
	"testing"

	"github.com/keegancsmith/sqlf"
	"github.com/stretchr/testify/require"

	"github.com/sourcegraph/log/logtest"

	"github.com/sourcegraph/sourcegraph/enterprise/internal/github_apps/types"
	"github.com/sourcegraph/sourcegraph/internal/database"
	"github.com/sourcegraph/sourcegraph/internal/database/basestore"
	"github.com/sourcegraph/sourcegraph/internal/database/dbtest"
)

func TestCreateGitHubApp(t *testing.T) {
	if testing.Short() {
		t.Skip()
	}
	logger := logtest.Scoped(t)
	db := database.NewDB(logger, dbtest.NewDB(logger, t))
	store := &gitHubAppsStore{Store: basestore.NewWithHandle(db.Handle())}
	ctx := context.Background()

	app := &types.GitHubApp{
		AppID:        1,
		Name:         "Test App",
		Domain:       "repos",
		Slug:         "test-app",
		ClientID:     "abc123",
		ClientSecret: "secret",
		PrivateKey:   "private-key",
		Logo:         "logo.png",
		AppURL:       "https://github.com/apps/testapp",
	}

	id, err := store.Create(ctx, app)
	require.NoError(t, err)

	var createdApp types.GitHubApp
	query := sqlf.Sprintf(`SELECT app_id, name, domain, slug, base_url, app_url, client_id, client_secret, private_key, encryption_key_id, logo FROM github_apps WHERE id=%s`, id)
	err = store.QueryRow(ctx, query).Scan(
		&createdApp.AppID,
		&createdApp.Name,
		&createdApp.Domain,
		&createdApp.Slug,
		&createdApp.BaseURL,
		&createdApp.AppURL,
		&createdApp.ClientID,
		&createdApp.ClientSecret,
		&createdApp.PrivateKey,
		&createdApp.EncryptionKey,
		&createdApp.Logo,
	)
	require.NoError(t, err)
	require.Equal(t, app, &createdApp)
}

func TestDeleteGitHubApp(t *testing.T) {
	if testing.Short() {
		t.Skip()
	}
	logger := logtest.Scoped(t)
	db := database.NewDB(logger, dbtest.NewDB(logger, t))
	store := gitHubAppsStore{Store: basestore.NewWithHandle(db.Handle())}
	ctx := context.Background()

	app := &types.GitHubApp{
		Name:         "Test App",
		Domain:       "repos",
		Slug:         "test-app",
		ClientID:     "abc123",
		ClientSecret: "secret",
		PrivateKey:   "private-key",
	}

	id, err := store.Create(ctx, app)
	require.NoError(t, err)

	err = store.Delete(ctx, id)
	require.NoError(t, err)

	query := sqlf.Sprintf(`SELECT * FROM github_apps WHERE id=%s`, id)
	row, err := store.Query(ctx, query)
	require.NoError(t, err)
	// expect false since the query should not return any results
	require.False(t, row.Next())

	// deleting non-existent should not return error
	err = store.Delete(ctx, id)
	require.NoError(t, err)
}

func TestUpdateGitHubApp(t *testing.T) {
	if testing.Short() {
		t.Skip()
	}
	logger := logtest.Scoped(t)
	db := database.NewDB(logger, dbtest.NewDB(logger, t))
	store := gitHubAppsStore{Store: basestore.NewWithHandle(db.Handle())}
	ctx := context.Background()

	app := &types.GitHubApp{
		AppID:        123,
		Name:         "Test App",
		Domain:       "repos",
		Slug:         "test-app",
		BaseURL:      "https://example.com",
		AppURL:       "https://example.com/apps/testapp",
		ClientID:     "abc123",
		ClientSecret: "secret",
		PrivateKey:   "private-key",
	}

	id, err := store.Create(ctx, app)
	require.NoError(t, err)

	app, err = store.GetByID(ctx, id)
	require.NoError(t, err)

	updated := &types.GitHubApp{
		AppID:        234,
		Name:         "Updated Name",
		Domain:       "repos",
		Slug:         "updated-slug",
		BaseURL:      "https://updated-example.com",
		AppURL:       "https://updated-example.com/apps/updated-app",
		ClientID:     "def456",
		ClientSecret: "updated-secret",
		PrivateKey:   "updated-private-key",
	}

	fetched, err := store.Update(ctx, 1, updated)
	require.NoError(t, err)

	require.Greater(t, fetched.UpdatedAt, app.UpdatedAt)

	require.Equal(t, updated.AppID, fetched.AppID)
	require.Equal(t, updated.Name, fetched.Name)
	require.Equal(t, updated.Domain, fetched.Domain)
	require.Equal(t, updated.Slug, fetched.Slug)
	require.Equal(t, updated.BaseURL, fetched.BaseURL)
	require.Equal(t, updated.ClientID, fetched.ClientID)
	require.Equal(t, updated.ClientSecret, fetched.ClientSecret)
	require.Equal(t, updated.PrivateKey, fetched.PrivateKey)
	require.Equal(t, updated.Logo, fetched.Logo)

	// updating non-existent should result in error
	_, err = store.Update(ctx, 42, updated)
	require.Error(t, err)
}

func TestGetByID(t *testing.T) {
	if testing.Short() {
		t.Skip()
	}
	logger := logtest.Scoped(t)
	db := database.NewDB(logger, dbtest.NewDB(logger, t))
	store := &gitHubAppsStore{Store: basestore.NewWithHandle(db.Handle())}
	ctx := context.Background()

	app1 := &types.GitHubApp{
		AppID:        1234,
		Name:         "Test App 1",
		Domain:       "repos",
		Slug:         "test-app-1",
		BaseURL:      "https://github.com",
		AppURL:       "https://github.com/apps/testapp",
		ClientID:     "abc123",
		ClientSecret: "secret",
		PrivateKey:   "private-key",
		Logo:         "logo.png",
	}

	app2 := &types.GitHubApp{
		AppID:        5678,
		Name:         "Test App 2",
		Domain:       "repos",
		Slug:         "test-app-2",
		BaseURL:      "https://enterprise.github.com",
		AppURL:       "https://enterprise.github.com/apps/testapp",
		ClientID:     "abc123",
		ClientSecret: "secret",
		PrivateKey:   "private-key",
		Logo:         "logo.png",
	}

	id1, err := store.Create(ctx, app1)
	require.NoError(t, err)
	id2, err := store.Create(ctx, app2)
	require.NoError(t, err)

	fetched, err := store.GetByID(ctx, id1)
	require.NoError(t, err)
	require.Equal(t, app1.AppID, fetched.AppID)
	require.Equal(t, app1.Name, fetched.Name)
	require.Equal(t, app1.Domain, fetched.Domain)
	require.Equal(t, app1.Slug, fetched.Slug)
	require.Equal(t, app1.BaseURL, fetched.BaseURL)
	require.Equal(t, app1.ClientID, fetched.ClientID)
	require.Equal(t, app1.ClientSecret, fetched.ClientSecret)
	require.Equal(t, app1.PrivateKey, fetched.PrivateKey)
	require.Equal(t, app1.Logo, fetched.Logo)
	require.NotZero(t, fetched.CreatedAt)
	require.NotZero(t, fetched.UpdatedAt)

	fetched, err = store.GetByID(ctx, id2)
	require.NoError(t, err)
	require.Equal(t, app2.AppID, fetched.AppID)

	// does not exist
	_, err = store.GetByID(ctx, 42)
	require.Error(t, err)
}

func TestGetByAppID(t *testing.T) {
	if testing.Short() {
		t.Skip()
	}
	logger := logtest.Scoped(t)
	db := database.NewDB(logger, dbtest.NewDB(logger, t))
	store := &gitHubAppsStore{Store: basestore.NewWithHandle(db.Handle())}
	ctx := context.Background()

	app1 := &types.GitHubApp{
		AppID:        1234,
		Name:         "Test App 1",
		Domain:       "repos",
		Slug:         "test-app-1",
		BaseURL:      "https://github.com",
		ClientID:     "abc123",
		ClientSecret: "secret",
		PrivateKey:   "private-key",
		Logo:         "logo.png",
	}

	app2 := &types.GitHubApp{
		AppID:        1234,
		Name:         "Test App 2",
		Domain:       "repos",
		Slug:         "test-app-2",
		BaseURL:      "https://enterprise.github.com",
		ClientID:     "abc123",
		ClientSecret: "secret",
		PrivateKey:   "private-key",
		Logo:         "logo.png",
	}

	_, err := store.Create(ctx, app1)
	require.NoError(t, err)
	_, err = store.Create(ctx, app2)
	require.NoError(t, err)

	fetched, err := store.GetByAppID(ctx, 1234, "https://github.com")
	require.NoError(t, err)
	require.Equal(t, app1.AppID, fetched.AppID)
	require.Equal(t, app1.Name, fetched.Name)
	require.Equal(t, app1.Domain, fetched.Domain)
	require.Equal(t, app1.Slug, fetched.Slug)
	require.Equal(t, app1.BaseURL, fetched.BaseURL)
	require.Equal(t, app1.ClientID, fetched.ClientID)
	require.Equal(t, app1.ClientSecret, fetched.ClientSecret)
	require.Equal(t, app1.PrivateKey, fetched.PrivateKey)
	require.Equal(t, app1.Logo, fetched.Logo)
	require.NotZero(t, fetched.CreatedAt)
	require.NotZero(t, fetched.UpdatedAt)

	fetched, err = store.GetByAppID(ctx, 1234, "https://enterprise.github.com")
	require.NoError(t, err)
	require.Equal(t, app2.AppID, fetched.AppID)
	require.Equal(t, app2.Slug, fetched.Slug)

	// does not exist
	_, err = store.GetByAppID(ctx, 3456, "https://github.com")
	require.Error(t, err)
}

func TestGetBySlug(t *testing.T) {
	if testing.Short() {
		t.Skip()
	}
	logger := logtest.Scoped(t)
	db := database.NewDB(logger, dbtest.NewDB(logger, t))
	store := &gitHubAppsStore{Store: basestore.NewWithHandle(db.Handle())}
	ctx := context.Background()

	app1 := &types.GitHubApp{
		AppID:        1234,
		Name:         "Test App 1",
		Domain:       "repos",
		Slug:         "test-app",
		BaseURL:      "https://github.com",
		AppURL:       "https://github.com/apps/testapp1",
		ClientID:     "abc123",
		ClientSecret: "secret",
		PrivateKey:   "private-key",
		Logo:         "logo.png",
	}

	app2 := &types.GitHubApp{
		AppID:        5678,
		Name:         "Test App",
		Domain:       "repos",
		Slug:         "test-app",
		BaseURL:      "https://enterprise.github.com",
		AppURL:       "https://enterprise.github.com/apps/testapp",
		ClientID:     "abc123",
		ClientSecret: "secret",
		PrivateKey:   "private-key",
		Logo:         "logo.png",
	}

	_, err := store.Create(ctx, app1)
	require.NoError(t, err)
	_, err = store.Create(ctx, app2)
	require.NoError(t, err)

	fetched, err := store.GetBySlug(ctx, "test-app", "https://github.com")
	require.NoError(t, err)
	require.Equal(t, app1.AppID, fetched.AppID)
	require.Equal(t, app1.Name, fetched.Name)
	require.Equal(t, app1.Domain, fetched.Domain)
	require.Equal(t, app1.Slug, fetched.Slug)
	require.Equal(t, app1.BaseURL, fetched.BaseURL)
	require.Equal(t, app1.ClientID, fetched.ClientID)
	require.Equal(t, app1.ClientSecret, fetched.ClientSecret)
	require.Equal(t, app1.PrivateKey, fetched.PrivateKey)
	require.Equal(t, app1.Logo, fetched.Logo)
	require.NotZero(t, fetched.CreatedAt)
	require.NotZero(t, fetched.UpdatedAt)

	fetched, err = store.GetBySlug(ctx, "test-app", "https://enterprise.github.com")
	require.NoError(t, err)
	require.Equal(t, app2.AppID, fetched.AppID)

	// does not exist
	_, err = store.GetBySlug(ctx, "foo", "bar")
	require.Error(t, err)
}

func TestListGitHubApp(t *testing.T) {
	if testing.Short() {
		t.Skip()
	}
	logger := logtest.Scoped(t)
	db := database.NewDB(logger, dbtest.NewDB(logger, t))
	store := &gitHubAppsStore{Store: basestore.NewWithHandle(db.Handle())}
	ctx := context.Background()

	app1 := &types.GitHubApp{
<<<<<<< HEAD
		AppID: 1234,
		Name:  "Test App 1",
		// Domain: "repos",
=======
		AppID:        1234,
		Name:         "Test App 1",
		Domain:       "repos",
>>>>>>> a627eb1d
		Slug:         "test-app-1",
		BaseURL:      "https://github.com",
		AppURL:       "https://github.com/apps/testapp",
		ClientID:     "abc123",
		ClientSecret: "secret",
		PrivateKey:   "private-key",
		Logo:         "logo.png",
	}

	app2 := &types.GitHubApp{
<<<<<<< HEAD
		AppID: 5678,
		Name:  "Test App 2",
		// Domain: "batches",
=======
		AppID:        5678,
		Name:         "Test App 2",
		Domain:       "batches",
>>>>>>> a627eb1d
		Slug:         "test-app-2",
		BaseURL:      "https://enterprise.github.com",
		AppURL:       "https://enterprise.github.com/apps/testapp",
		ClientID:     "abc123",
		ClientSecret: "secret",
		PrivateKey:   "private-key",
		Logo:         "logo.png",
	}

	_, err := store.Create(ctx, app1)
	require.NoError(t, err)
	_, err = store.Create(ctx, app2)
	require.NoError(t, err)

	t.Run("all github apps", func(t *testing.T) {
		fetched, err := store.List(ctx, nil)
		require.NoError(t, err)
		require.Len(t, fetched, 2)

		apps := []*types.GitHubApp{app1, app2}
		for index, curr := range fetched {
			app := apps[index]
			require.Equal(t, app.AppID, curr.AppID)
			require.Equal(t, app.Name, curr.Name)
<<<<<<< HEAD
			// require.Equal(t, app.Domain, curr.Domain)
=======
			require.Equal(t, app.Domain, curr.Domain)
>>>>>>> a627eb1d
			require.Equal(t, app.Slug, curr.Slug)
			require.Equal(t, app.BaseURL, curr.BaseURL)
			require.Equal(t, app.ClientID, curr.ClientID)
			require.Equal(t, app.ClientSecret, curr.ClientSecret)
			require.Equal(t, app.PrivateKey, curr.PrivateKey)
			require.Equal(t, app.Logo, curr.Logo)
			require.NotZero(t, curr.CreatedAt)
			require.NotZero(t, curr.UpdatedAt)
		}
	})

	t.Run("domain-filtered github apps", func(t *testing.T) {
		domain := "repos"
		fetched, err := store.List(ctx, &domain)
		require.NoError(t, err)
		require.Len(t, fetched, 1)

		curr := fetched[0]
		require.Equal(t, curr.AppID, app1.AppID)
		require.Equal(t, curr.Name, app1.Name)
<<<<<<< HEAD
		// require.Equal(t, curr.Domain, app1.Domain)
=======
		require.Equal(t, curr.Domain, app1.Domain)
>>>>>>> a627eb1d
		require.Equal(t, curr.Slug, app1.Slug)
		require.Equal(t, curr.BaseURL, app1.BaseURL)
		require.Equal(t, curr.ClientID, app1.ClientID)
		require.Equal(t, curr.ClientSecret, app1.ClientSecret)
		require.Equal(t, curr.PrivateKey, app1.PrivateKey)
		require.Equal(t, curr.Logo, app1.Logo)
<<<<<<< HEAD
		require.NotZero(t, app1.CreatedAt)
		require.NotZero(t, app1.UpdatedAt)
=======
		require.NotZero(t, curr.CreatedAt)
		require.NotZero(t, curr.UpdatedAt)
>>>>>>> a627eb1d
	})
}<|MERGE_RESOLUTION|>--- conflicted
+++ resolved
@@ -350,15 +350,9 @@
 	ctx := context.Background()
 
 	app1 := &types.GitHubApp{
-<<<<<<< HEAD
-		AppID: 1234,
-		Name:  "Test App 1",
-		// Domain: "repos",
-=======
 		AppID:        1234,
 		Name:         "Test App 1",
 		Domain:       "repos",
->>>>>>> a627eb1d
 		Slug:         "test-app-1",
 		BaseURL:      "https://github.com",
 		AppURL:       "https://github.com/apps/testapp",
@@ -369,15 +363,9 @@
 	}
 
 	app2 := &types.GitHubApp{
-<<<<<<< HEAD
-		AppID: 5678,
-		Name:  "Test App 2",
-		// Domain: "batches",
-=======
 		AppID:        5678,
 		Name:         "Test App 2",
 		Domain:       "batches",
->>>>>>> a627eb1d
 		Slug:         "test-app-2",
 		BaseURL:      "https://enterprise.github.com",
 		AppURL:       "https://enterprise.github.com/apps/testapp",
@@ -402,11 +390,7 @@
 			app := apps[index]
 			require.Equal(t, app.AppID, curr.AppID)
 			require.Equal(t, app.Name, curr.Name)
-<<<<<<< HEAD
-			// require.Equal(t, app.Domain, curr.Domain)
-=======
 			require.Equal(t, app.Domain, curr.Domain)
->>>>>>> a627eb1d
 			require.Equal(t, app.Slug, curr.Slug)
 			require.Equal(t, app.BaseURL, curr.BaseURL)
 			require.Equal(t, app.ClientID, curr.ClientID)
@@ -427,23 +411,14 @@
 		curr := fetched[0]
 		require.Equal(t, curr.AppID, app1.AppID)
 		require.Equal(t, curr.Name, app1.Name)
-<<<<<<< HEAD
-		// require.Equal(t, curr.Domain, app1.Domain)
-=======
 		require.Equal(t, curr.Domain, app1.Domain)
->>>>>>> a627eb1d
 		require.Equal(t, curr.Slug, app1.Slug)
 		require.Equal(t, curr.BaseURL, app1.BaseURL)
 		require.Equal(t, curr.ClientID, app1.ClientID)
 		require.Equal(t, curr.ClientSecret, app1.ClientSecret)
 		require.Equal(t, curr.PrivateKey, app1.PrivateKey)
 		require.Equal(t, curr.Logo, app1.Logo)
-<<<<<<< HEAD
-		require.NotZero(t, app1.CreatedAt)
-		require.NotZero(t, app1.UpdatedAt)
-=======
 		require.NotZero(t, curr.CreatedAt)
 		require.NotZero(t, curr.UpdatedAt)
->>>>>>> a627eb1d
 	})
 }