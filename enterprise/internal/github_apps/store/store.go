--- conflicted
+++ resolved
@@ -36,11 +36,7 @@
 	// WithEncryptionKey sets encryption key on store. Returns a new GitHubAppsStore
 	WithEncryptionKey(key encryption.Key) GitHubAppsStore
 
-<<<<<<< HEAD
-	// List lists all GitHub Apps in the store (it can be filtered by domain)
-=======
 	// List lists all GitHub Apps in the store and optionally filters by domain
->>>>>>> a627eb1d
 	List(ctx context.Context, domain *string) ([]*types.GitHubApp, error)
 }
 
