--- conflicted
+++ resolved
@@ -179,12 +179,7 @@
 
 	stepInfo *btypes.StepInfo
 
-<<<<<<< HEAD
-	cachedResult      *execution.AfterStepResult
-	cachedResultFound bool
-=======
 	cachedResult *execution.AfterStepResult
->>>>>>> 3eaa7d42
 }
 
 var _ graphqlbackend.BatchSpecWorkspaceStepResolver = &batchSpecWorkspaceStepV2Resolver{}
@@ -265,13 +260,10 @@
 }
 
 func (r *batchSpecWorkspaceStepV2Resolver) Environment() ([]graphqlbackend.BatchSpecWorkspaceEnvironmentVariableResolver, error) {
-<<<<<<< HEAD
-=======
 	// The environment is dependent on environment of the executor and template variables, that aren't
 	// known at the time when we resolve the workspace. If the step already started, batcheshelper has logged
 	// the final env. Otherwise, we fall back to the preliminary set of env vars as determined by the
 	// resolve workspaces step.
->>>>>>> 3eaa7d42
 	if r.skipped {
 		return nil, nil
 	}
