// Ownership resolvers are currently just returning fake data to support development.
// The actual resolver implementation is landing with #46592.
package resolvers

import (
	"context"

	"github.com/sourcegraph/sourcegraph/cmd/frontend/graphqlbackend"
	"github.com/sourcegraph/sourcegraph/cmd/frontend/graphqlbackend/graphqlutil"
	"github.com/sourcegraph/sourcegraph/internal/api"
	"github.com/sourcegraph/sourcegraph/internal/database"
	"github.com/sourcegraph/sourcegraph/internal/own"
	"github.com/sourcegraph/sourcegraph/internal/own/codeowners"
)

func New(db database.DB, ownService own.Service) *ownResolver {
	return &ownResolver{
		db:         db,
		ownService: ownService,
	}
}

var (
	_ graphqlbackend.OwnResolver = &ownResolver{}
)

// ownResolver is a dummy graphqlbackend.OwnResolver that reutns a single owner
// that is the author of currently viewed commit, and fake ownership reason
// pointing at line 42 of the CODEOWNERS file.
type ownResolver struct {
	db         database.DB
	ownService own.Service
}

func (r *ownResolver) GitBlobOwnership(ctx context.Context, blob *graphqlbackend.GitTreeEntryResolver, args graphqlbackend.ListOwnershipArgs) (graphqlbackend.OwnershipConnectionResolver, error) {
	repoName := blob.Repository().RepoName()
	commitID := api.CommitID(blob.Commit().OID())
	rs, err := r.ownService.RulesetForRepo(ctx, repoName, commitID)
	if err != nil {
		return nil, err
	}
<<<<<<< HEAD

	resolvedOwners, err := r.ownService.ResolveOwnersWithType(ctx, file.FindOwners(blob.Path()), own.OwnerResolutionContext{
		RepoName: repoName,
		RepoID:   blob.Repository().IDInt32(),
	})
=======
	// No data found.
	if rs == nil {
		return &ownershipConnectionResolver{db: r.db}, nil
	}

	owners := rs.FindOwners(blob.Path())
	resolvedOwners, err := r.ownService.ResolveOwnersWithType(ctx, owners)
>>>>>>> 03ecd42c
	if err != nil {
		return nil, err
	}
	owners := make([]codeowners.ResolvedOwner, 0, len(resolvedOwners))
	for _, o := range resolvedOwners {
		owners = append(owners, o)
	}
	return &ownershipConnectionResolver{r.db, owners}, nil
}

func (r *ownResolver) PersonOwnerField(person *graphqlbackend.PersonResolver) string {
	return "owner"
}

func (r *ownResolver) UserOwnerField(user *graphqlbackend.UserResolver) string {
	return "owner"
}

func (r *ownResolver) TeamOwnerField(team *graphqlbackend.TeamResolver) string {
	return "owner"
}

func (r *ownResolver) NodeResolvers() map[string]graphqlbackend.NodeByIDFunc {
	return map[string]graphqlbackend.NodeByIDFunc{}
}

// ownershipConnectionResolver is a fake graphqlbackend.OwnershipConnectionResolver
// connection with a single dummy item.
type ownershipConnectionResolver struct {
	db             database.DB
	resolvedOwners []codeowners.ResolvedOwner
}

func (r *ownershipConnectionResolver) TotalCount(_ context.Context) (int32, error) {
	return int32(len(r.resolvedOwners)), nil
}

func (r *ownershipConnectionResolver) PageInfo(_ context.Context) (*graphqlutil.PageInfo, error) {
	return graphqlutil.HasNextPage(false), nil
}

func (r *ownershipConnectionResolver) Nodes(_ context.Context) ([]graphqlbackend.OwnershipResolver, error) {
	var resolvers []graphqlbackend.OwnershipResolver
	for _, resolvedOwner := range r.resolvedOwners {
		resolvers = append(resolvers, &ownershipResolver{
			db:            r.db,
			resolvedOwner: resolvedOwner,
		})
	}
	return resolvers, nil
}

// ownershipResolver provides a dummy implementation of graphqlbackend.OwnershipResolver
// which just claims the the auhthor of given GitTreeEntryResolver Commit is the owner
// and is supports it by pointing at line 42 of the CODEOWNERS file.
type ownershipResolver struct {
	db            database.DB
	resolvedOwner codeowners.ResolvedOwner
}

func (r *ownershipResolver) Owner(ctx context.Context) (graphqlbackend.OwnerResolver, error) {
	return &ownerResolver{
		db:            r.db,
		resolvedOwner: r.resolvedOwner,
	}, nil
}

func (r *ownershipResolver) Reasons(_ context.Context) ([]graphqlbackend.OwnershipReasonResolver, error) {
	return []graphqlbackend.OwnershipReasonResolver{&codeownersFileEntryResolver{}}, nil
}

type ownerResolver struct {
	db            database.DB
	resolvedOwner codeowners.ResolvedOwner
}

func (r *ownerResolver) OwnerField(_ context.Context) (string, error) { return "owner", nil }

func (r *ownerResolver) ToPerson() (*graphqlbackend.PersonResolver, bool) {
	if r.resolvedOwner.Type() != codeowners.OwnerTypePerson && r.resolvedOwner.Type() != codeowners.OwnerTypeUser {
		return nil, false
	}
	person, ok := r.resolvedOwner.(*codeowners.Person)
	if ok {
		return graphqlbackend.NewPersonResolver(r.db, person.Handle, person.Email, false), true
	}

	user, ok := r.resolvedOwner.(*codeowners.User)
	if ok {
		// TODO: Email empty can person backfill this?
		return graphqlbackend.NewPersonResolverWithUser(r.db, user.Handle, user.Email, user.User), true
	}

	return nil, false
}

func (r *ownerResolver) ToTeam() (*graphqlbackend.TeamResolver, bool) {
	return nil, false
}

type codeownersFileEntryResolver struct{}

func (r *codeownersFileEntryResolver) ToCodeownersFileEntry() (graphqlbackend.CodeownersFileEntryResolver, bool) {
	return r, true
}

func (r *codeownersFileEntryResolver) Title(_ context.Context) (string, error) {
	return "CodeOwners", nil
}

func (r *codeownersFileEntryResolver) Description(_ context.Context) (string, error) {
	return "Owner is associated with a rule in code owners file.", nil
}

func (r *codeownersFileEntryResolver) CodeownersFile(_ context.Context) (graphqlbackend.FileResolver, error) {
	return nil, nil
}

func (r *codeownersFileEntryResolver) RuleLineMatch(_ context.Context) (int32, error) { return 42, nil }<|MERGE_RESOLUTION|>--- conflicted
+++ resolved
@@ -39,21 +39,15 @@
 	if err != nil {
 		return nil, err
 	}
-<<<<<<< HEAD
-
-	resolvedOwners, err := r.ownService.ResolveOwnersWithType(ctx, file.FindOwners(blob.Path()), own.OwnerResolutionContext{
-		RepoName: repoName,
-		RepoID:   blob.Repository().IDInt32(),
-	})
-=======
 	// No data found.
 	if rs == nil {
 		return &ownershipConnectionResolver{db: r.db}, nil
 	}
 
-	owners := rs.FindOwners(blob.Path())
-	resolvedOwners, err := r.ownService.ResolveOwnersWithType(ctx, owners)
->>>>>>> 03ecd42c
+	resolvedOwners, err := r.ownService.ResolveOwnersWithType(ctx, rs.FindOwners(blob.Path()), own.OwnerResolutionContext{
+		RepoName: repoName,
+		RepoID:   blob.Repository().IDInt32(),
+	})
 	if err != nil {
 		return nil, err
 	}
