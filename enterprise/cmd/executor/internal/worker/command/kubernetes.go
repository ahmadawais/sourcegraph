package command

import (
	"context"
	"io"
	"path/filepath"
	"strings"
	"time"

	"github.com/sourcegraph/log"
	"golang.org/x/sync/errgroup"
	batchv1 "k8s.io/api/batch/v1"
	corev1 "k8s.io/api/core/v1"
	"k8s.io/apimachinery/pkg/api/resource"
	metav1 "k8s.io/apimachinery/pkg/apis/meta/v1"
	"k8s.io/client-go/kubernetes"

	"github.com/sourcegraph/sourcegraph/lib/errors"
)

const (
	kubernetesContainerName = "sg-executor-job-container"
	kubernetesVolumeName    = "sg-executor-job-volume"
)

const (
<<<<<<< HEAD
	// KubernetesMountPath is the path where the Kubernetes volume is mounted in the container.
	KubernetesMountPath = "/data/executors"
	// KubernetesVolumeMountSubPath is the path that is mounted in the Kubernetes pod container.
	KubernetesVolumeMountSubPath = "/data/executors/"
=======
	// KubernetesExecutorMountPath is the path where the Kubernetes volume is mounted in the container.
	KubernetesExecutorMountPath = "/data"
	// KubernetesJobMountPath is the path where the Kubernetes volume is mounted in the container.
	KubernetesJobMountPath = "/job"
	// KubernetesVolumeMountSubPath is the path that is mounted in the Kubernetes pod container.
	// The path is removed from the path that the job data is writt
	KubernetesVolumeMountSubPath = "/data/"
>>>>>>> 9b4f55fb
)

// KubernetesContainerOptions contains options for the Kubernetes Job containers.
type KubernetesContainerOptions struct {
	Namespace             string
	NodeName              string
	NodeSelector          map[string]string
	RequiredNodeAffinity  KubernetesNodeAffinity
	PersistenceVolumeName string
	ResourceLimit         KubernetesResource
	ResourceRequest       KubernetesResource
	Retry                 KubernetesRetry
	KeepJobs              bool
}

// KubernetesNodeAffinity contains the Kubernetes node affinity for a Job.
type KubernetesNodeAffinity struct {
	MatchExpressions []corev1.NodeSelectorRequirement
	MatchFields      []corev1.NodeSelectorRequirement
}

// KubernetesResource contains the CPU and memory resources for a Kubernetes Job.
type KubernetesResource struct {
	CPU    resource.Quantity
	Memory resource.Quantity
}

// KubernetesCommand interacts with the Kubernetes API.
type KubernetesCommand struct {
	Logger    log.Logger
	Clientset kubernetes.Interface
}

// CreateJob creates a Kubernetes job with the given name and command.
func (c *KubernetesCommand) CreateJob(ctx context.Context, namespace string, job *batchv1.Job) (*batchv1.Job, error) {
	return c.Clientset.BatchV1().Jobs(namespace).Create(ctx, job, metav1.CreateOptions{})
}

// DeleteJob deletes the Kubernetes job with the given name.
func (c *KubernetesCommand) DeleteJob(ctx context.Context, namespace string, jobName string) error {
	return c.Clientset.BatchV1().Jobs(namespace).Delete(ctx, jobName, metav1.DeleteOptions{PropagationPolicy: &propagationPolicy})
}

var propagationPolicy = metav1.DeletePropagationBackground

// ReadLogs reads the logs of the given pod and writes them to the logger.
func (c *KubernetesCommand) ReadLogs(ctx context.Context, namespace string, podName string, cmdLogger Logger, key string, command []string) error {
	req := c.Clientset.CoreV1().Pods(namespace).GetLogs(podName, &corev1.PodLogOptions{Container: kubernetesContainerName})
	stream, err := req.Stream(ctx)
	if err != nil {
		return err
	}

	logEntry := cmdLogger.LogEntry(key, command)
	defer logEntry.Close()

	pipeReaderWaitGroup := readProcessPipe(logEntry, stream)

	select {
	case <-ctx.Done():
	case err = <-watchErrGroup(pipeReaderWaitGroup):
		if err != nil {
			return errors.Wrap(err, "reading process pipes")
		}
	}

	logEntry.Finalize(0)

	return nil
}

func readProcessPipe(w io.WriteCloser, stdout io.Reader) *errgroup.Group {
	eg := &errgroup.Group{}

	eg.Go(func() error {
		return readIntoBuffer("stdout", w, stdout)
	})

	return eg
}

// FindPod finds the pod for the given job name.
func (c *KubernetesCommand) FindPod(ctx context.Context, namespace string, name string) (*corev1.Pod, error) {
	list, err := c.Clientset.CoreV1().Pods(namespace).List(ctx, metav1.ListOptions{LabelSelector: "job-name=" + name})
	if err != nil {
		return nil, err
	}
	if len(list.Items) == 0 {
		return nil, errors.Newf("no pods found for job %s", name)
	}
	return &list.Items[0], nil
}

// WaitForJobToComplete waits for the job with the given name to complete.
func (c *KubernetesCommand) WaitForJobToComplete(ctx context.Context, namespace string, name string, retry KubernetesRetry) error {
	attempts := 0
	for {
		// After 60 seconds, give up
		if attempts > retry.Attempts {
			return errors.Newf("job %s did not complete", name)
		}
		job, err := c.getJob(ctx, namespace, name)
		if err != nil {
			return errors.Wrap(err, "retrieving job")
		}
		if job.Status.Active == 0 && job.Status.Succeeded > 0 {
			return nil
		} else if job.Status.Failed > 0 {
			return errors.Newf("job %s failed", name)
		} else {
			time.Sleep(retry.Backoff)
			attempts++
		}
	}
}

type KubernetesRetry struct {
	Attempts int
	Backoff  time.Duration
}

func (c *KubernetesCommand) getJob(ctx context.Context, namespace string, name string) (*batchv1.Job, error) {
	return c.Clientset.BatchV1().Jobs(namespace).Get(ctx, name, metav1.GetOptions{})
}

func (c *KubernetesCommand) getPod(ctx context.Context, namespace string, name string) (*corev1.Pod, error) {
	return c.Clientset.CoreV1().Pods(namespace).Get(ctx, name, metav1.GetOptions{})
}

// NewKubernetesJob creates a Kubernetes job with the given name, image, volume path, and spec.
func NewKubernetesJob(name string, image string, spec Spec, path string, options KubernetesContainerOptions) *batchv1.Job {
	jobEnvs := make([]corev1.EnvVar, len(spec.Env))
	for i, env := range spec.Env {
		parts := strings.SplitN(env, "=", 2)
		jobEnvs[i] = corev1.EnvVar{
			Name:  parts[0],
			Value: parts[1],
		}
	}
	var affinity *corev1.Affinity
	if len(options.RequiredNodeAffinity.MatchExpressions) > 0 || len(options.RequiredNodeAffinity.MatchFields) > 0 {
		affinity = &corev1.Affinity{
			NodeAffinity: &corev1.NodeAffinity{
				RequiredDuringSchedulingIgnoredDuringExecution: &corev1.NodeSelector{
					NodeSelectorTerms: []corev1.NodeSelectorTerm{
						{
							MatchExpressions: options.RequiredNodeAffinity.MatchExpressions,
							MatchFields:      options.RequiredNodeAffinity.MatchFields,
						},
					},
				},
			},
		}
	}

	resourceLimit := corev1.ResourceList{
		corev1.ResourceMemory: options.ResourceLimit.Memory,
	}
	if !options.ResourceLimit.CPU.IsZero() {
		resourceLimit[corev1.ResourceCPU] = options.ResourceLimit.CPU
	}

	resourceRequest := corev1.ResourceList{
		corev1.ResourceMemory: options.ResourceRequest.Memory,
	}
	if !options.ResourceRequest.CPU.IsZero() {
		resourceRequest[corev1.ResourceCPU] = options.ResourceRequest.CPU
	}

	return &batchv1.Job{
		ObjectMeta: metav1.ObjectMeta{
			Name: name,
		},
		Spec: batchv1.JobSpec{
			Template: corev1.PodTemplateSpec{
				Spec: corev1.PodSpec{
					NodeName:      options.NodeName,
					NodeSelector:  options.NodeSelector,
					Affinity:      affinity,
					RestartPolicy: corev1.RestartPolicyNever,
					Containers: []corev1.Container{
						{
							Name:       kubernetesContainerName,
							Image:      image,
							Command:    spec.Command,
							WorkingDir: filepath.Join(KubernetesJobMountPath, spec.Dir),
							Env:        jobEnvs,
							Resources: corev1.ResourceRequirements{
								Limits:   resourceLimit,
								Requests: resourceRequest,
							},
							VolumeMounts: []corev1.VolumeMount{
								{
									Name:      kubernetesVolumeName,
									MountPath: KubernetesJobMountPath,
									SubPath:   strings.TrimPrefix(path, KubernetesVolumeMountSubPath),
								},
							},
						},
					},
					Volumes: []corev1.Volume{
						{
							Name: kubernetesVolumeName,
							VolumeSource: corev1.VolumeSource{
								PersistentVolumeClaim: &corev1.PersistentVolumeClaimVolumeSource{
									ClaimName: options.PersistenceVolumeName,
								},
							},
						},
					},
				},
			},
		},
	}
}<|MERGE_RESOLUTION|>--- conflicted
+++ resolved
@@ -24,12 +24,6 @@
 )
 
 const (
-<<<<<<< HEAD
-	// KubernetesMountPath is the path where the Kubernetes volume is mounted in the container.
-	KubernetesMountPath = "/data/executors"
-	// KubernetesVolumeMountSubPath is the path that is mounted in the Kubernetes pod container.
-	KubernetesVolumeMountSubPath = "/data/executors/"
-=======
 	// KubernetesExecutorMountPath is the path where the Kubernetes volume is mounted in the container.
 	KubernetesExecutorMountPath = "/data"
 	// KubernetesJobMountPath is the path where the Kubernetes volume is mounted in the container.
@@ -37,7 +31,6 @@
 	// KubernetesVolumeMountSubPath is the path that is mounted in the Kubernetes pod container.
 	// The path is removed from the path that the job data is writt
 	KubernetesVolumeMountSubPath = "/data/"
->>>>>>> 9b4f55fb
 )
 
 // KubernetesContainerOptions contains options for the Kubernetes Job containers.
