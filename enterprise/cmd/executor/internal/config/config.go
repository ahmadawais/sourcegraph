package config

import (
	"encoding/json"
	"net/url"
	"path/filepath"
	"runtime"
	"strconv"
	"strings"
	"time"

	"github.com/c2h5oh/datasize"
	"github.com/google/uuid"
	corev1 "k8s.io/api/core/v1"
	"k8s.io/client-go/util/homedir"

	"github.com/sourcegraph/sourcegraph/enterprise/internal/executor/types"
	"github.com/sourcegraph/sourcegraph/internal/conf/confdefaults"
	"github.com/sourcegraph/sourcegraph/internal/env"
	"github.com/sourcegraph/sourcegraph/internal/hostname"
	"github.com/sourcegraph/sourcegraph/lib/errors"
)

type Config struct {
	env.BaseConfig

	FrontendURL                                    string
	FrontendAuthorizationToken                     string
	QueueName                                      string
	QueuePollInterval                              time.Duration
	MaximumNumJobs                                 int
	FirecrackerImage                               string
	FirecrackerKernelImage                         string
	FirecrackerSandboxImage                        string
	VMStartupScriptPath                            string
	VMPrefix                                       string
	KeepWorkspaces                                 bool
	DockerHostMountPath                            string
	UseFirecracker                                 bool
	JobNumCPUs                                     int
	JobMemory                                      string
	FirecrackerDiskSpace                           string
	FirecrackerBandwidthIngress                    int
	FirecrackerBandwidthEgress                     int
	MaximumRuntimePerJob                           time.Duration
	CleanupTaskInterval                            time.Duration
	NumTotalJobs                                   int
	MaxActiveTime                                  time.Duration
	NodeExporterURL                                string
	DockerRegistryNodeExporterURL                  string
	WorkerHostname                                 string
	DockerRegistryMirrorURL                        string
	DockerAddHostGateway                           bool
	DockerAuthConfig                               types.DockerAuthConfig
	KubernetesConfigPath                           string
	KubernetesNodeName                             string
	KubernetesNodeSelector                         string
	KubernetesNodeRequiredAffinityMatchExpressions []corev1.NodeSelectorRequirement
	KubernetesNodeRequiredAffinityMatchFields      []corev1.NodeSelectorRequirement
	KubernetesNamespace                            string
	KubernetesPersistenceVolumeName                string
	KubernetesResourceLimitCPU                     string
	KubernetesResourceLimitMemory                  string
	KubernetesResourceRequestCPU                   string
	KubernetesResourceRequestMemory                string
	KubernetesJobRetryBackoffLimit                 int
	KubernetesJobRetryBackoffDuration              time.Duration
<<<<<<< HEAD
=======
	KubernetesKeepJobs                             bool
>>>>>>> d50c8740

	dockerAuthConfigStr                                          string
	dockerAuthConfigUnmarshalError                               error
	kubernetesNodeRequiredAffinityMatchExpressions               string
	kubernetesNodeRequiredAffinityMatchExpressionsUnmarshalError error
	kubernetesNodeRequiredAffinityMatchFields                    string
	kubernetesNodeRequiredAffinityMatchFieldsUnmarshalError      error

	defaultFrontendPassword string
}

func NewAppConfig() *Config {
	return &Config{
		defaultFrontendPassword: confdefaults.AppInMemoryExecutorPassword,
	}
}

func (c *Config) Load() {
	c.FrontendURL = c.Get("EXECUTOR_FRONTEND_URL", "", "The external URL of the sourcegraph instance.")
	c.FrontendAuthorizationToken = c.Get("EXECUTOR_FRONTEND_PASSWORD", c.defaultFrontendPassword, "The authorization token supplied to the frontend.")
	c.QueueName = c.Get("EXECUTOR_QUEUE_NAME", "", "The name of the queue to listen to.")
	c.QueuePollInterval = c.GetInterval("EXECUTOR_QUEUE_POLL_INTERVAL", "1s", "Interval between dequeue requests.")
	c.MaximumNumJobs = c.GetInt("EXECUTOR_MAXIMUM_NUM_JOBS", "1", "Number of virtual machines or containers that can be running at once.")
	c.UseFirecracker = c.GetBool("EXECUTOR_USE_FIRECRACKER", strconv.FormatBool(runtime.GOOS == "linux" && !IsKubernetes()), "Whether to isolate commands in virtual machines. Requires ignite and firecracker. Linux hosts only. Kubernetes is not supported.")
	c.FirecrackerImage = c.Get("EXECUTOR_FIRECRACKER_IMAGE", DefaultFirecrackerImage, "The base image to use for virtual machines.")
	c.FirecrackerKernelImage = c.Get("EXECUTOR_FIRECRACKER_KERNEL_IMAGE", DefaultFirecrackerKernelImage, "The base image containing the kernel binary to use for virtual machines.")
	c.FirecrackerSandboxImage = c.Get("EXECUTOR_FIRECRACKER_SANDBOX_IMAGE", DefaultFirecrackerSandboxImage, "The OCI image for the ignite VM sandbox.")
	c.VMStartupScriptPath = c.GetOptional("EXECUTOR_VM_STARTUP_SCRIPT_PATH", "A path to a file on the host that is loaded into a fresh virtual machine and executed on startup.")
	c.VMPrefix = c.Get("EXECUTOR_VM_PREFIX", "executor", "A name prefix for virtual machines controlled by this instance.")
	c.KeepWorkspaces = c.GetBool("EXECUTOR_KEEP_WORKSPACES", "false", "Whether to skip deletion of workspaces after a job completes (or fails). Note that when Firecracker is enabled that the workspace is initially copied into the VM, so modifications will not be observed.")
	c.DockerHostMountPath = c.GetOptional("EXECUTOR_DOCKER_HOST_MOUNT_PATH", "The target workspace as it resides on the Docker host (used to enable Docker-in-Docker).")
	c.JobNumCPUs = c.GetInt(env.ChooseFallbackVariableName("EXECUTOR_JOB_NUM_CPUS", "EXECUTOR_FIRECRACKER_NUM_CPUS"), "4", "How many CPUs to allocate to each virtual machine or container. A value of zero sets no resource bound (in Docker, but not VMs).")
	c.JobMemory = c.Get(env.ChooseFallbackVariableName("EXECUTOR_JOB_MEMORY", "EXECUTOR_FIRECRACKER_MEMORY"), "12G", "How much memory to allocate to each virtual machine or container. A value of zero sets no resource bound (in Docker, but not VMs).")
	c.FirecrackerDiskSpace = c.Get("EXECUTOR_FIRECRACKER_DISK_SPACE", "20G", "How much disk space to allocate to each virtual machine.")
	c.FirecrackerBandwidthIngress = c.GetInt("EXECUTOR_FIRECRACKER_BANDWIDTH_INGRESS", "524288000", "How much bandwidth to allow for ingress packets to the VM in bytes/s.")
	c.FirecrackerBandwidthEgress = c.GetInt("EXECUTOR_FIRECRACKER_BANDWIDTH_EGRESS", "524288000", "How much bandwidth to allow for egress packets to the VM in bytes/s.")
	c.MaximumRuntimePerJob = c.GetInterval("EXECUTOR_MAXIMUM_RUNTIME_PER_JOB", "30m", "The maximum wall time that can be spent on a single job.")
	c.CleanupTaskInterval = c.GetInterval("EXECUTOR_CLEANUP_TASK_INTERVAL", "1m", "The frequency with which to run periodic cleanup tasks.")
	c.NumTotalJobs = c.GetInt("EXECUTOR_NUM_TOTAL_JOBS", "0", "The maximum number of jobs that will be dequeued by the worker.")
	c.NodeExporterURL = c.GetOptional("NODE_EXPORTER_URL", "The URL of the node_exporter instance, without the /metrics path.")
	c.DockerRegistryNodeExporterURL = c.GetOptional("DOCKER_REGISTRY_NODE_EXPORTER_URL", "The URL of the Docker Registry instance's node_exporter, without the /metrics path.")
	c.MaxActiveTime = c.GetInterval("EXECUTOR_MAX_ACTIVE_TIME", "0", "The maximum time that can be spent by the worker dequeueing records to be handled.")
	c.DockerRegistryMirrorURL = c.GetOptional("EXECUTOR_DOCKER_REGISTRY_MIRROR_URL", "The address of a docker registry mirror to use in firecracker VMs. Supports multiple values, separated with a comma.")
	c.KubernetesConfigPath = c.GetOptional("EXECUTOR_KUBERNETES_CONFIG_PATH", "The path to the Kubernetes config file.")
	c.KubernetesNodeName = c.GetOptional("EXECUTOR_KUBERNETES_NODE_NAME", "The name of the Kubernetes node to run executor jobs in.")
	c.KubernetesNodeSelector = c.GetOptional("EXECUTOR_KUBERNETES_NODE_SELECTOR", "A comma separated list of values to use as a node selector for Kubernetes Jobs. e.g. foo=bar,app=my-app")
	c.kubernetesNodeRequiredAffinityMatchExpressions = c.GetOptional("EXECUTOR_KUBERNETES_NODE_REQUIRED_AFFINITY_MATCH_EXPRESSIONS", "The JSON encoded required affinity match expressions for Kubernetes Jobs. e.g. [{\"key\": \"foo\", \"operator\": \"In\", \"values\": [\"bar\"]}]")
	c.kubernetesNodeRequiredAffinityMatchFields = c.GetOptional("EXECUTOR_KUBERNETES_NODE_REQUIRED_AFFINITY_MATCH_FIELDS", "The JSON encoded required affinity match fields for Kubernetes Jobs. e.g. [{\"key\": \"foo\", \"operator\": \"In\", \"values\": [\"bar\"]}]")
	c.KubernetesNamespace = c.Get("EXECUTOR_KUBERNETES_NAMESPACE", "default", "The namespace to run executor jobs in.")
	c.KubernetesPersistenceVolumeName = c.Get("EXECUTOR_KUBERNETES_PERSISTENCE_VOLUME_NAME", "sg-executor-pvc", "The name of the Kubernetes persistence volume to use for executor jobs.")
	c.KubernetesResourceLimitCPU = c.GetOptional("EXECUTOR_KUBERNETES_RESOURCE_LIMIT_CPU", "The maximum CPU resource for Kubernetes Jobs.")
	c.KubernetesResourceLimitMemory = c.Get("EXECUTOR_KUBERNETES_RESOURCE_LIMIT_MEMORY", "12Gi", "The maximum memory resource for Kubernetes Jobs.")
	c.KubernetesResourceRequestCPU = c.GetOptional("EXECUTOR_KUBERNETES_RESOURCE_REQUEST_CPU", "The minimum CPU resource for Kubernetes Jobs.")
	c.KubernetesResourceRequestMemory = c.Get("EXECUTOR_KUBERNETES_RESOURCE_REQUEST_MEMORY", "12Gi", "The minimum memory resource for Kubernetes Jobs.")
	c.DockerAddHostGateway = c.GetBool("EXECUTOR_DOCKER_ADD_HOST_GATEWAY", "false", "If true, host.docker.internal will be exposed to the docker commands run by the runtime. Warn: Can be insecure. Only use this if you understand what you're doing. This is mostly used for running against a Sourcegraph on the same host.")
	c.dockerAuthConfigStr = c.GetOptional("EXECUTOR_DOCKER_AUTH_CONFIG", "The content of the docker config file including auth for services. If using firecracker, only static credentials are supported, not credential stores nor credential helpers.")
	c.KubernetesJobRetryBackoffLimit = c.GetInt("KUBERNETES_JOB_RETRY_BACKOFF_LIMIT", "600", "The number of retries before giving up on a Kubernetes job.")
	c.KubernetesJobRetryBackoffDuration = c.GetInterval("KUBERNETES_JOB_RETRY_BACKOFF_DURATION", "100ms", "The duration to wait before retrying a Kubernetes job.")
<<<<<<< HEAD
=======
	c.KubernetesKeepJobs = c.GetBool("KUBERNETES_KEEP_JOBS", "false", "If true, Kubernetes jobs will not be deleted after they complete. Useful for debugging.")
>>>>>>> d50c8740

	if c.dockerAuthConfigStr != "" {
		c.dockerAuthConfigUnmarshalError = json.Unmarshal([]byte(c.dockerAuthConfigStr), &c.DockerAuthConfig)
	}

	if c.kubernetesNodeRequiredAffinityMatchExpressions != "" {
		c.kubernetesNodeRequiredAffinityMatchExpressionsUnmarshalError = json.Unmarshal([]byte(c.kubernetesNodeRequiredAffinityMatchExpressions), &c.KubernetesNodeRequiredAffinityMatchExpressions)
	}
	if c.kubernetesNodeRequiredAffinityMatchFields != "" {
		c.kubernetesNodeRequiredAffinityMatchFieldsUnmarshalError = json.Unmarshal([]byte(c.kubernetesNodeRequiredAffinityMatchFields), &c.KubernetesNodeRequiredAffinityMatchFields)
	}

	if c.KubernetesConfigPath == "" {
		c.KubernetesConfigPath = getKubeConfigPath()
	}

	hn := hostname.Get()
	// Be unique but also descriptive.
	c.WorkerHostname = hn + "-" + uuid.New().String()
}

func getKubeConfigPath() string {
	if home := homedir.HomeDir(); home != "" {
		return filepath.Join(home, ".kube", "config")
	}
	return ""
}

func (c *Config) Validate() error {
	if c.QueueName != "" && c.QueueName != "batches" && c.QueueName != "codeintel" {
		c.AddError(errors.New("EXECUTOR_QUEUE_NAME must be set to 'batches' or 'codeintel'"))
	}

	u, err := url.Parse(c.FrontendURL)
	if err != nil {
		c.AddError(errors.Wrap(err, "failed to parse EXECUTOR_FRONTEND_URL"))
	}
	if u.Scheme == "" || u.Host == "" {
		c.AddError(errors.New("EXECUTOR_FRONTEND_URL must be in the format scheme://host (and optionally :port)"))
	}
	if u.Hostname() == "host.docker.internal" && !c.DockerAddHostGateway {
		c.AddError(errors.New("Making the executor talk to host.docker.internal but not allowing host gateway access using EXECUTOR_DOCKER_ADD_HOST_GATEWAY can cause connectivity problems"))
	}

	if c.dockerAuthConfigUnmarshalError != nil {
		c.AddError(errors.Wrap(c.dockerAuthConfigUnmarshalError, "invalid EXECUTOR_DOCKER_AUTH_CONFIG, failed to parse"))
	}

	if c.UseFirecracker {
		// Validate that firecracker can work on this host.
		if runtime.GOOS != "linux" {
			c.AddError(errors.New("EXECUTOR_USE_FIRECRACKER is only supported on linux hosts."))
		}
		if runtime.GOARCH != "amd64" {
			c.AddError(errors.New("EXECUTOR_USE_FIRECRACKER is only supported on amd64 hosts."))
		}

		// Required by Firecracker: The vCPU number can only be 1 or an even number when hyperthreading is enabled.
		if c.JobNumCPUs != 1 && c.JobNumCPUs%2 != 0 {
			c.AddError(errors.New("EXECUTOR_JOB_NUM_CPUS must be 1 or an even number"))
		}

		// Make sure disk space is a valid datasize string.
		_, err := datasize.ParseString(c.FirecrackerDiskSpace)
		if err != nil {
			c.AddError(errors.Wrapf(err, "invalid disk size provided for EXECUTOR_FIRECRACKER_DISK_SPACE: %q", c.FirecrackerDiskSpace))
		}
	}

	if len(c.KubernetesNodeSelector) > 0 {
		nodeSelectorValues := strings.Split(c.KubernetesNodeSelector, ",")
		for _, value := range nodeSelectorValues {
			parts := strings.Split(value, "=")
			if len(parts) != 2 {
				c.AddError(errors.New("EXECUTOR_KUBERNETES_NODE_SELECTOR must be a comma separated list of key=value pairs"))
			}
		}
	}

	return c.BaseConfig.Validate()
}<|MERGE_RESOLUTION|>--- conflicted
+++ resolved
@@ -65,10 +65,7 @@
 	KubernetesResourceRequestMemory                string
 	KubernetesJobRetryBackoffLimit                 int
 	KubernetesJobRetryBackoffDuration              time.Duration
-<<<<<<< HEAD
-=======
 	KubernetesKeepJobs                             bool
->>>>>>> d50c8740
 
 	dockerAuthConfigStr                                          string
 	dockerAuthConfigUnmarshalError                               error
@@ -127,10 +124,7 @@
 	c.dockerAuthConfigStr = c.GetOptional("EXECUTOR_DOCKER_AUTH_CONFIG", "The content of the docker config file including auth for services. If using firecracker, only static credentials are supported, not credential stores nor credential helpers.")
 	c.KubernetesJobRetryBackoffLimit = c.GetInt("KUBERNETES_JOB_RETRY_BACKOFF_LIMIT", "600", "The number of retries before giving up on a Kubernetes job.")
 	c.KubernetesJobRetryBackoffDuration = c.GetInterval("KUBERNETES_JOB_RETRY_BACKOFF_DURATION", "100ms", "The duration to wait before retrying a Kubernetes job.")
-<<<<<<< HEAD
-=======
 	c.KubernetesKeepJobs = c.GetBool("KUBERNETES_KEEP_JOBS", "false", "If true, Kubernetes jobs will not be deleted after they complete. Useful for debugging.")
->>>>>>> d50c8740
 
 	if c.dockerAuthConfigStr != "" {
 		c.dockerAuthConfigUnmarshalError = json.Unmarshal([]byte(c.dockerAuthConfigStr), &c.DockerAuthConfig)
