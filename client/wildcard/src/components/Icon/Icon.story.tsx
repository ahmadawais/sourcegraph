--- conflicted
+++ resolved
@@ -1,10 +1,6 @@
 import { mdiCheck } from '@mdi/js'
 import { Story, Meta } from '@storybook/react'
-<<<<<<< HEAD
 import CheckIcon from 'mdi-react/CheckIcon'
-import React from 'react'
-=======
->>>>>>> 0b9f913f
 
 import { BrandedStory } from '@sourcegraph/branded/src/components/BrandedStory'
 import webStyles from '@sourcegraph/web/src/SourcegraphWebApp.scss'
