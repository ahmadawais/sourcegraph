{
  "private": true,
  "name": "@sourcegraph/vscode",
  "displayName": "Sourcegraph",
  "version": "2.2.14",
  "description": "Sourcegraph for VS Code",
  "publisher": "sourcegraph",
  "sideEffects": true,
  "license": "Apache-2.0",
  "icon": "images/logo.png",
  "repository": {
    "type": "git",
    "url": "https://github.com/sourcegraph/sourcegraph.git",
    "directory": "client/vscode"
  },
  "bugs": {
    "url": "https://github.com/sourcegraph/sourcegraph/issues/new?labels=team/integrations,vscode-extension&title=VSCode+Bug+report:+&projects=Integrations%20Project%20Board"
  },
  "engines": {
    "vscode": "^1.63.2"
  },
  "categories": [
    "Other"
  ],
  "activationEvents": [
    "onStartupFinished"
  ],
  "main": "./dist/node/main.js",
  "browser": "./dist/webworker/main.js",
  "contributes": {
    "commands": [
      {
        "command": "sourcegraph.search",
        "category": "Sourcegraph",
        "title": "Search with Sourcegraph",
        "icon": {
          "light": "images/logo.svg",
          "dark": "images/logo.svg"
        }
      },
      {
        "command": "sourcegraph.openInBrowser",
        "category": "Sourcegraph",
        "title": "Open File in Sourcegraph Web",
        "icon": {
          "light": "images/logomark_dark.svg",
          "dark": "images/logomark_light.svg"
        }
      },
      {
        "command": "sourcegraph.copyFileLink",
        "category": "Sourcegraph",
        "title": "Copy Sourcegraph File Link"
      },
      {
        "command": "sourcegraph.selectionSearchWeb",
        "category": "Sourcegraph",
        "title": "Search Selection in Sourcegraph Web"
      },
      {
        "command": "sourcegraph.removeRepoTree",
        "category": "Sourcegraph",
        "title": "Remove Repository from Sourcegraph File System",
        "icon": "$(trash)"
      }
    ],
    "authentication": [
      {
        "id": "sourcegraphauth",
        "label": "Sourcegraph Auth"
      }
    ],
    "viewsContainers": {
      "activitybar": [
        {
          "id": "sourcegraph-view",
          "title": "Sourcegraph",
          "icon": "images/logomark_dark.svg"
        }
      ]
    },
    "views": {
      "sourcegraph-view": [
        {
          "type": "webview",
          "id": "sourcegraph.searchSidebar",
          "name": "Sourcegraph Search",
          "visibility": "visible"
        },
        {
          "id": "sourcegraph.files",
          "name": "Files",
          "visibility": "visible"
        },
        {
          "type": "webview",
          "id": "sourcegraph.helpSidebar",
          "name": "Help and feedback",
          "visibility": "collapsed"
        }
      ]
    },
    "viewsWelcome": [
      {
        "view": "sourcegraph.files",
        "contents": "No open files."
      }
    ],
    "configuration": {
      "type": "object",
      "title": "Sourcegraph extension configuration",
      "properties": {
        "sourcegraph.url": {
          "type": [
            "string"
          ],
          "default": "https://sourcegraph.com",
          "description": "The base URL of the Sourcegraph instance to use."
        },
        "sourcegraph.accessToken": {
          "type": [
            null
          ],
          "description": "[Depreciated after v2.2.12] The access token to query the Sourcegraph API. Create a new access token at ${SOURCEGRAPH_URL}/users/<sourcegraph-username>/settings/tokens. Unless you are using a private instance of Sourcegraph, then ${SOURCEGRAPH_URL} is https://sourcegraph.com."
        },
        "sourcegraph.remoteUrlReplacements": {
          "type": [
            "object"
          ],
          "default": {},
          "examples": [
            {
              "github": "gitlab",
              "master": "main"
            }
          ],
          "description": "For each item in this object, replace key with value in the remote url."
        },
        "sourcegraph.defaultBranch": {
          "type": [
            "string"
          ],
          "default": "",
          "description": "Always open local files on Sourcegraph Web at this default branch."
        },
        "sourcegraph.requestHeaders": {
          "type": [
            "object"
          ],
          "default": {},
          "examples": [
            {
              "Cache-Control": "no-cache",
              "Proxy-Authenticate": "Basic"
            }
          ],
          "description": "Each value pair will be added to the request headers made to your instance."
        },
        "sourcegraph.basePath": {
          "description": "The file path on the machine to the folder that is expected to contain all repositories.",
          "type": "string",
          "default": null,
          "examples": [
            "/Users/USERNAME/Documents/"
          ]
        },
        "sourcegraph.proxyProtocol": {
          "description": "The protocol to use when proxying requests to the Sourcegraph instance.",
          "type": "string",
          "default": "",
          "examples": [
            "http",
            "https"
          ]
        },
        "sourcegraph.proxyHost": {
          "description": "The host to use when proxying requests to the Sourcegraph instance. It shouldn't include a protocol (like \"http://\") or a port (like \":7080\"). When this is set, port must be set as well.",
          "type": "string",
          "default": "",
          "examples": [
            "localhost",
            "1.2.3.4"
          ]
        },
        "sourcegraph.proxyPort": {
          "description": "The port to use when proxying requests to the Sourcegraph instance. When this is set, host must be set as well.",
          "type": "number",
          "default": 0,
          "examples": [
            80,
            443,
            7080,
            9090
          ]
        },
        "sourcegraph.proxyPath": {
          "description": "The full path to a file when proxying requests to the Sourcegraph instance via a UNIX domain socket.",
          "type": "string",
          "default": "",
          "examples": [
            "/home/user/path/unix.socket"
          ]
        }
      }
    },
    "keybindings": [
      {
        "command": "sourcegraph.search",
        "key": "ctrl+shift+8",
        "mac": "cmd+shift+8"
      },
      {
        "command": "sourcegraph.openInBrowser",
        "key": "alt+a",
        "mac": "option+a"
      },
      {
        "command": "sourcegraph.selectionSearchWeb",
        "key": "alt+s",
        "mac": "option+s"
      }
    ],
    "menus": {
      "editor/context": [
        {
          "command": "sourcegraph.openInBrowser",
          "group": "sourcegraph",
          "label": "sourcegraph"
        },
        {
          "command": "sourcegraph.copyFileLink",
          "group": "sourcegraph",
          "label": "sourcegraph"
        },
        {
          "command": "sourcegraph.selectionSearchWeb",
          "group": "sourcegraph",
          "when": "editorHasSelection"
        },
        {
          "command": "sourcegraph.search",
          "group": "sourcegraph"
        }
      ],
      "view/title": [
        {
          "command": "sourcegraph.removeRepoTree",
          "when": "view == sourcegraph.files && sourcegraph.removeRepository",
          "group": "navigation"
        }
      ],
      "editor/title": [
        {
          "command": "sourcegraph.openInBrowser",
          "when": "resourceScheme == sourcegraph && editorReadonly",
          "group": "navigation"
        }
      ]
    }
  },
  "scripts": {
    "lint:js": "eslint --cache '**/*.[jt]s?(x)'",
    "test": "ts-node ./tests/runTests.ts",
    "package": "ts-node ./scripts/package.ts",
    "prebuild": "pnpm build-inline-extensions",
    "prewatch": "pnpm build-inline-extensions",
    "build-inline-extensions": "node scripts/build-inline-extensions",
    "task:gulp": "cross-env NODE_OPTIONS=\"--max_old_space_size=8192\" gulp",
    "build:esbuild": "NODE_ENV=development pnpm task:gulp esbuild",
    "build:esbuild:web": "NODE_ENV=development TARGET_TYPE=webworker pnpm task:gulp esbuild",
    "watch:esbuild": "NODE_ENV=development WATCH=true pnpm task:gulp esbuild",
    "build": "pnpm run prebuild && NODE_ENV=production pnpm task:gulp webpack",
    "build:node": "NODE_ENV=production TARGET_TYPE=node pnpm task:gulp webpack",
    "build:web": "NODE_ENV=production TARGET_TYPE=webworker pnpm task:gulp webpack",
    "build:test": "NODE_ENV=production TARGET_TYPE=webworker IS_TEST=true pnpm task:gulp webpack",
    "watch": "pnpm run prewatch && pnpm task:gulp watchWebpack",
    "watch:node": "NODE_ENV=development TARGET_TYPE=node pnpm run watch",
    "watch:web": "NODE_ENV=development TARGET_TYPE=webworker pnpm run watch",
    "watch:test": "NODE_ENV=development TARGET_TYPE=webworker IS_TEST=true pnpm run watch",
    "test-integration": "TS_NODE_PROJECT=tests/tsconfig.json mocha --parallel=${CI:-\"false\"} --retries=2 ./tests/**/*.test.ts",
    "release": "ts-node ./scripts/publish.ts",
    "release:major": "VSCE_RELEASE_TYPE=major ts-node ./scripts/release.ts",
    "release:minor": "VSCE_RELEASE_TYPE=minor ts-node ./scripts/release.ts",
    "release:patch": "VSCE_RELEASE_TYPE=patch ts-node ./scripts/release.ts",
    "release:pre": "VSCE_RELEASE_TYPE=prerelease ts-node ./scripts/release.ts"
  },
  "devDependencies": {
<<<<<<< HEAD
    "@sourcegraph/build-config": "workspace:*",
    "@sourcegraph/extension-api-types": "workspace:*",
    "@vscode/test-electron": "^2.1.3",
    "buffer": "^6.0.3",
    "esbuild": "^0.16.10",
    "events": "^3.3.0",
    "execa": "^5.0.0",
    "graphql": "^15.4.0",
    "jsdom": "^16.7.0",
    "mini-css-extract-plugin": "^2.7.2",
    "node-fetch": "^2.6.7",
    "process": "^0.11.10",
    "puppeteer": "^13.5.1",
    "rimraf": "^3.0.2",
    "shelljs": "^0.8.4",
    "stream-browserify": "^3.0.0",
    "ts-loader": "^9.4.2",
    "ts-node": "^10.7.0",
    "vsce": "^2.7.0",
    "webpack": "^5.75.0",
    "worker-loader": "^3.0.8",
    "yauzl": "^2.10.0"
  },
  "dependencies": {
    "@sourcegraph/http-client": "workspace:*",
    "@sourcegraph/shared": "workspace:*",
    "@sourcegraph/common": "workspace:*",
    "@sourcegraph/wildcard": "workspace:*",
    "@sourcegraph/search-ui": "workspace:*",
    "@sourcegraph/branded": "workspace:*",
    "@sourcegraph/client-api": "workspace:*",
    "@sourcegraph/codeintellify": "workspace:*",
    "@mdi/js": "^6.7.96",
    "@vscode/codicons": "^0.0.29",
    "@vscode/webview-ui-toolkit": "^0.9.0",
    "comlink": "^4.3.0",
    "core-js": "^3.8.2",
    "history": "4.5.1",
    "http-proxy-agent": "^5.0.0",
    "https-browserify": "^1.0.0",
    "https-proxy-agent": "^5.0.1",
    "mdi-react": "^8.1.0",
    "path-browserify": "^1.0.1",
    "react": "18.1.0",
    "react-dom": "18.1.0",
    "react-router-dom-v5-compat": "^6.3.0",
    "rxjs": "^6.6.3",
    "semver": "^7.3.2",
    "stream-http": "^3.2.0",
    "use-deep-compare-effect": "^1.6.1",
    "utility-types": "^3.10.0",
    "uuid": "^8.3.0",
    "zustand": "^3.6.9"
=======
    "vsce": "^2.7.0",
    "@sourcegraph/build-config": "workspace:*",
    "@sourcegraph/extension-api-types": "workspace:*"
  },
  "dependencies": {
    "@sourcegraph/branded": "workspace:*",
    "@sourcegraph/client-api": "workspace:*",
    "@sourcegraph/codeintellify": "workspace:*",
    "@sourcegraph/common": "workspace:*",
    "@sourcegraph/http-client": "workspace:*",
    "@sourcegraph/shared": "workspace:*",
    "@sourcegraph/wildcard": "workspace:*"
>>>>>>> 1ffffed2
  }
}<|MERGE_RESOLUTION|>--- conflicted
+++ resolved
@@ -285,7 +285,6 @@
     "release:pre": "VSCE_RELEASE_TYPE=prerelease ts-node ./scripts/release.ts"
   },
   "devDependencies": {
-<<<<<<< HEAD
     "@sourcegraph/build-config": "workspace:*",
     "@sourcegraph/extension-api-types": "workspace:*",
     "@vscode/test-electron": "^2.1.3",
@@ -300,6 +299,7 @@
     "process": "^0.11.10",
     "puppeteer": "^13.5.1",
     "rimraf": "^3.0.2",
+    "signale": "^1.4.0",
     "shelljs": "^0.8.4",
     "stream-browserify": "^3.0.0",
     "ts-loader": "^9.4.2",
@@ -310,17 +310,14 @@
     "yauzl": "^2.10.0"
   },
   "dependencies": {
-    "@sourcegraph/http-client": "workspace:*",
-    "@sourcegraph/shared": "workspace:*",
-    "@sourcegraph/common": "workspace:*",
-    "@sourcegraph/wildcard": "workspace:*",
-    "@sourcegraph/search-ui": "workspace:*",
+    "@mdi/js": "^6.7.96",
     "@sourcegraph/branded": "workspace:*",
     "@sourcegraph/client-api": "workspace:*",
     "@sourcegraph/codeintellify": "workspace:*",
-    "@mdi/js": "^6.7.96",
+    "@sourcegraph/http-client": "workspace:*",
     "@vscode/codicons": "^0.0.29",
     "@vscode/webview-ui-toolkit": "^0.9.0",
+    "agent-base": "6.0.2",
     "comlink": "^4.3.0",
     "core-js": "^3.8.2",
     "history": "4.5.1",
@@ -336,22 +333,9 @@
     "semver": "^7.3.2",
     "stream-http": "^3.2.0",
     "use-deep-compare-effect": "^1.6.1",
+    "util": "^0.12.5",
     "utility-types": "^3.10.0",
     "uuid": "^8.3.0",
     "zustand": "^3.6.9"
-=======
-    "vsce": "^2.7.0",
-    "@sourcegraph/build-config": "workspace:*",
-    "@sourcegraph/extension-api-types": "workspace:*"
-  },
-  "dependencies": {
-    "@sourcegraph/branded": "workspace:*",
-    "@sourcegraph/client-api": "workspace:*",
-    "@sourcegraph/codeintellify": "workspace:*",
-    "@sourcegraph/common": "workspace:*",
-    "@sourcegraph/http-client": "workspace:*",
-    "@sourcegraph/shared": "workspace:*",
-    "@sourcegraph/wildcard": "workspace:*"
->>>>>>> 1ffffed2
   }
 }