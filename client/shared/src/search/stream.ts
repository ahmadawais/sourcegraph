/* eslint-disable id-length */
<<<<<<< HEAD
import { noop } from 'lodash'
=======
import { Remote } from 'comlink'
>>>>>>> d4b6e13e
import { Observable, fromEvent, Subscription, OperatorFunction, pipe, Subscriber, Notification } from 'rxjs'
import { defaultIfEmpty, map, materialize, scan } from 'rxjs/operators'
import { AggregableBadge } from 'sourcegraph'

import { asError, ErrorLike, isErrorLike } from '@sourcegraph/shared/src/util/errors'

import { transformSearchQuery } from '../api/client/search'
import { FlatExtensionHostAPI } from '../api/contract'
import { displayRepoName } from '../components/RepoFileLink'
import { SearchPatternType } from '../graphql-operations'
import { SymbolKind } from '../graphql/schema'

export type SearchEvent =
    | { type: 'matches'; data: SearchMatch[] }
    | { type: 'progress'; data: Progress }
    | { type: 'filters'; data: Filter[] }
    | { type: 'alert'; data: Alert }
    | { type: 'error'; data: ErrorLike }
    | { type: 'done'; data: {} }

export type SearchMatch = ContentMatch | RepositoryMatch | CommitMatch | SymbolMatch | PathMatch

export interface PathMatch {
    type: 'path'
    path: string
    repository: string
    repoStars?: number
    repoLastFetched?: string
    branches?: string[]
    commit?: string
}

export interface ContentMatch {
    type: 'content'
    path: string
    repository: string
    repoStars?: number
    repoLastFetched?: string
    branches?: string[]
    commit?: string
    lineMatches: LineMatch[]
    hunks?: DecoratedHunk[]
}

export interface DecoratedHunk {
    content: DecoratedContent
    lineStart: number
    lineCount: number
    matches: Range[]
}

export interface DecoratedContent {
    plaintext?: string
    html?: string
}

export interface Range {
    start: Location
    end: Location
}

export interface Location {
    offset: number
    line: number
    column: number
}

interface LineMatch {
    line: string
    lineNumber: number
    offsetAndLengths: number[][]
    aggregableBadges?: AggregableBadge[]
}

export interface SymbolMatch {
    type: 'symbol'
    path: string
    repository: string
    repoStars?: number
    repoLastFetched?: string
    branches?: string[]
    commit?: string
    symbols: MatchedSymbol[]
}

export interface MatchedSymbol {
    url: string
    name: string
    containerName: string
    kind: SymbolKind
}

type MarkdownText = string

/**
 * Our batch based client requests generic fields from GraphQL to represent repo and commit/diff matches.
 * We currently are only using it for commit. To simplify the PoC we are keeping this interface for commits.
 *
 * @see GQL.IGenericSearchResultInterface
 */
export interface CommitMatch {
    type: 'commit'
    label: MarkdownText
    url: string
    detail: MarkdownText
    repository: string
    repoStars?: number
    repoLastFetched?: string

    content: MarkdownText
    ranges: number[][]
}

export interface RepositoryMatch {
    type: 'repo'
    repository: string
    repoStars?: number
    repoLastFetched?: string
    description?: string
    fork?: boolean
    archived?: boolean
    private?: boolean
    branches?: string[]
}

/**
 * An aggregate type representing a progress update.
 * Should be replaced when a new ones come in.
 */
export interface Progress {
    /**
     * The number of repositories matching the repo: filter. Is set once they
     * are resolved.
     */
    repositoriesCount?: number

    // The number of non-overlapping matches. If skipped is non-empty, then
    // this is a lower bound.
    matchCount: number

    // Wall clock time in milliseconds for this search.
    durationMs: number

    /**
     * A description of shards or documents that were skipped. This has a
     * deterministic ordering. More important reasons will be listed first. If
     * a search is repeated, the final skipped list will be the same.
     * However, within a search stream when a new skipped reason is found, it
     * may appear anywhere in the list.
     */
    skipped: Skipped[]

    // The URL of the trace for this query, if it exists.
    trace?: string
}

export interface Skipped {
    /**
     * Why a document/shard/repository was skipped. We group counts by reason.
     *
     * - document-match-limit :: we found too many matches in a document, so we stopped searching it.
     * - shard-match-limit :: we found too many matches in a shard/repository, so we stopped searching it.
     * - repository-limit :: we did not search a repository because the set of repositories to search was too large.
     * - shard-timeout :: we ran out of time before searching a shard/repository.
     * - repository-cloning :: we could not search a repository because it is not cloned.
     * - repository-missing :: we could not search a repository because it is not cloned and we failed to find it on the remote code host.
     * - excluded-fork :: we did not search a repository because it is a fork.
     * - excluded-archive :: we did not search a repository because it is archived.
     * - display :: we hit the display limit, so we stopped sending results from the backend.
     */
    reason:
        | 'document-match-limit'
        | 'shard-match-limit'
        | 'repository-limit'
        | 'shard-timedout'
        | 'repository-cloning'
        | 'repository-missing'
        | 'excluded-fork'
        | 'excluded-archive'
        | 'display'
        | 'error'
    /**
     * A short message. eg 1,200 timed out.
     */
    title: string
    /**
     * A message to show the user. Usually includes information explaining the reason,
     * count as well as a sample of the missing items.
     */
    message: string
    severity: 'info' | 'warn' | 'error'
    /**
     * a suggested query expression to remedy the skip. eg "archived:yes" or "timeout:2m".
     */
    suggested?: {
        title: string
        queryExpression: string
    }
}

export interface Filter {
    value: string
    label: string
    count: number
    limitHit: boolean
    kind: string
}

interface Alert {
    title: string
    description?: string | null
    proposedQueries: ProposedQuery[] | null
}

interface ProposedQuery {
    description?: string | null
    query: string
}

export type StreamingResultsState = 'loading' | 'error' | 'complete'

interface BaseAggregateResults {
    state: StreamingResultsState
    results: SearchMatch[]
    alert?: Alert
    filters: Filter[]
    progress: Progress
}

interface SuccessfulAggregateResults extends BaseAggregateResults {
    state: 'loading' | 'complete'
}

interface ErrorAggregateResults extends BaseAggregateResults {
    state: 'error'
    error: Error
}

export type AggregateStreamingSearchResults = SuccessfulAggregateResults | ErrorAggregateResults

export const emptyAggregateResults: AggregateStreamingSearchResults = {
    state: 'loading',
    results: [],
    filters: [],
    progress: {
        durationMs: 0,
        matchCount: 0,
        skipped: [],
    },
}

/**
 * Converts a stream of SearchEvents into AggregateStreamingSearchResults
 */
const switchAggregateSearchResults: OperatorFunction<SearchEvent, AggregateStreamingSearchResults> = pipe(
    materialize(),
    scan(
        (
            results: AggregateStreamingSearchResults,
            newEvent: Notification<SearchEvent>
        ): AggregateStreamingSearchResults => {
            switch (newEvent.kind) {
                case 'N': {
                    switch (newEvent.value?.type) {
                        case 'matches':
                            return {
                                ...results,
                                // Matches are additive
                                results: results.results.concat(newEvent.value.data),
                            }

                        case 'progress':
                            return {
                                ...results,
                                // Progress updates replace
                                progress: newEvent.value.data,
                            }

                        case 'filters':
                            return {
                                ...results,
                                // New filter results replace all previous ones
                                filters: newEvent.value.data,
                            }

                        case 'alert':
                            return {
                                ...results,
                                alert: newEvent.value.data,
                            }

                        default:
                            return results
                    }
                }
                case 'E': {
                    // Add the error as an extra skipped item
                    const error = asError(newEvent.error)
                    const errorSkipped: Skipped = {
                        title: 'Error loading results',
                        message: error.message,
                        reason: 'error',
                        severity: 'error',
                    }
                    return {
                        ...results,
                        error,
                        progress: {
                            ...results.progress,
                            skipped: [errorSkipped, ...results.progress.skipped],
                        },
                        state: 'error',
                    }
                }
                case 'C':
                    return {
                        ...results,
                        state: 'complete',
                    }
                default:
                    return results
            }
        },
        emptyAggregateResults
    ),
    defaultIfEmpty(emptyAggregateResults as AggregateStreamingSearchResults)
)

const observeMessages = <T extends SearchEvent>(type: T['type'], eventSource: EventSource): Observable<T> =>
    fromEvent(eventSource, type).pipe(
        map((event: Event) => {
            if (!(event instanceof MessageEvent)) {
                throw new TypeError(`internal error: expected MessageEvent in streaming search ${type}`)
            }
            try {
                const parsedData = JSON.parse(event.data) as T['data']
                return parsedData
            } catch {
                throw new Error(`Could not parse ${type} message data in streaming search`)
            }
        }),
        map(data => ({ type, data } as T))
    )

const observeMessagesHandler = <T extends SearchEvent>(
    type: T['type'],
    eventSource: EventSource,
    observer: Subscriber<SearchEvent>
): Subscription => observeMessages(type, eventSource).subscribe(observer)

type MessageHandler<EventType extends SearchEvent['type'] = SearchEvent['type']> = (
    type: EventType,
    eventSource: EventSource,
    observer: Subscriber<SearchEvent>
) => Subscription

type MessageHandlers = {
    [EventType in SearchEvent['type']]: MessageHandler<EventType>
}

const messageHandlers: MessageHandlers = {
    done: (type, eventSource, observer) =>
        fromEvent(eventSource, type).subscribe(() => {
            observer.complete()
            eventSource.close()
        }),
    error: (type, eventSource, observer) =>
        fromEvent(eventSource, type).subscribe(event => {
            let error: ErrorLike | null = null
            if (event instanceof MessageEvent) {
                try {
                    error = JSON.parse(event.data) as ErrorLike
                } catch {
                    error = null
                }
            }

            if (isErrorLike(error)) {
                observer.error(error)
            } else {
                // The EventSource API can return a DOM event that is not an Error object
                // (e.g. doesn't have the message property), so we need to construct our own here.
                // See https://developer.mozilla.org/en-US/docs/Web/API/EventSource/error_event
                observer.error(
                    new Error(
                        'The connection was closed before your search was completed. This may be due to a problem with a firewall, VPN or proxy, or a failure with the Sourcegraph server.'
                    )
                )
            }
            eventSource.close()
        }),
    matches: observeMessagesHandler,
    progress: observeMessagesHandler,
    filters: observeMessagesHandler,
    alert: observeMessagesHandler,
}

const noopHandler = <T extends SearchEvent>(
    type: T['type'],
    eventSource: EventSource,
    _observer: Subscriber<SearchEvent>
): Subscription => fromEvent(eventSource, type).subscribe(noop)

const firstMatchMessageHandlers: MessageHandlers = {
    ...messageHandlers,
    matches: (type, eventSource, observer) =>
        observeMessages(type, eventSource).subscribe(data => {
            observer.next(data)
            observer.complete()
            eventSource.close()
        }),
    progress: noopHandler,
    filters: noopHandler,
    alert: noopHandler,
}

export interface StreamSearchOptions {
    query: string
    version: string
    patternType: SearchPatternType
    caseSensitive: boolean
    versionContext: string | undefined
    trace: string | undefined
    decorationKinds?: string[]
    decorationContextLines?: number
    extensionHostAPI: Promise<Remote<FlatExtensionHostAPI>>
}

/**
 * Initiates a streaming search. This is a type safe wrapper around Sourcegraph's streaming search API (using Server Sent Events).
 * The observable will emit each event returned from the backend.
 *
 * @param query the search query to send to Sourcegraph's backend.
 */
<<<<<<< HEAD
function search(
    {
        query,
        version,
        patternType,
        caseSensitive,
        versionContext,
        trace,
        decorationKinds,
        decorationContextLines,
    }: StreamSearchOptions,
    messageHandlers: MessageHandlers
): Observable<SearchEvent> {
=======
function search({
    query,
    version,
    patternType,
    caseSensitive,
    versionContext,
    trace,
    decorationKinds,
    decorationContextLines,
    extensionHostAPI,
}: StreamSearchOptions): Observable<SearchEvent> {
>>>>>>> d4b6e13e
    return new Observable<SearchEvent>(observer => {
        const subscriptions = new Subscription()

        // Call extension-contributed search query transformers
        transformSearchQuery({ query, extensionHostAPIPromise: extensionHostAPI })
            .catch(error => {
                // Fallback: use original query
                console.error('Extension query transformer error:', error)
                return query
            })
            .then(transformedQuery => {
                const parameters = [
                    ['q', `${transformedQuery} ${caseSensitive ? 'case:yes' : ''}`],
                    ['v', version],
                    ['t', patternType as string],
                    ['dl', '0'],
                    ['dk', (decorationKinds || ['html']).join('|')],
                    ['dc', (decorationContextLines || '1').toString()],
                    ['display', '1500'],
                ]
                if (versionContext) {
                    parameters.push(['vc', versionContext])
                }
                if (trace) {
                    parameters.push(['trace', trace])
                }
                const parameterEncoded = parameters.map(([k, v]) => k + '=' + encodeURIComponent(v)).join('&')

                const eventSource = new EventSource('/search/stream?' + parameterEncoded)
                subscriptions.add(() => eventSource.close())

                for (const [eventType, handleMessages] of Object.entries(messageHandlers)) {
                    subscriptions.add(
                        (handleMessages as MessageHandler)(eventType as SearchEvent['type'], eventSource, observer)
                    )
                }
            })
            .catch(error => {
                observer.error(error)
            })

        return () => {
            subscriptions.unsubscribe()
        }
    })
}

/** Initiate a streaming search and aggregate the results */
export function aggregateStreamingSearch(options: StreamSearchOptions): Observable<AggregateStreamingSearchResults> {
    return search(options, messageHandlers).pipe(switchAggregateSearchResults)
}

/** Initiate a streaming search, stop at the first `matches` event, and aggregate the results */
export function firstMatchStreamingSearch(options: StreamSearchOptions): Observable<AggregateStreamingSearchResults> {
    return search(options, firstMatchMessageHandlers).pipe(switchAggregateSearchResults)
}

export function getRepositoryUrl(repository: string, branches?: string[]): string {
    const branch = branches?.[0]
    const revision = branch ? `@${branch}` : ''
    const label = repository + revision
    return '/' + encodeURI(label)
}

export function getRevision(branches?: string[], version?: string): string {
    let revision = ''
    if (branches) {
        const branch = branches[0]
        if (branch !== '') {
            revision = branch
        }
    } else if (version) {
        revision = version
    }

    return revision
}

export function getFileMatchUrl(fileMatch: ContentMatch | SymbolMatch | PathMatch): string {
    const revision = getRevision(fileMatch.branches, fileMatch.commit)
    return `/${fileMatch.repository}${revision ? '@' + revision : ''}/-/blob/${fileMatch.path}`
}

export function getRepoMatchLabel(repoMatch: RepositoryMatch): string {
    const branch = repoMatch?.branches?.[0]
    const revision = branch ? `@${branch}` : ''
    return repoMatch.repository + revision
}

export function getRepoMatchUrl(repoMatch: RepositoryMatch): string {
    const label = getRepoMatchLabel(repoMatch)
    return '/' + encodeURI(label)
}

export function getMatchUrl(match: SearchMatch): string {
    switch (match.type) {
        case 'path':
        case 'content':
        case 'symbol':
            return getFileMatchUrl(match)
        case 'commit':
            return match.url
        case 'repo':
            return getRepoMatchUrl(match)
    }
}

export function getMatchTitle(match: RepositoryMatch | CommitMatch): MarkdownText {
    if (match.type === 'commit') {
        return match.label
    }

    return `[${displayRepoName(getRepoMatchLabel(match))}](${getRepoMatchUrl(match)})`
}<|MERGE_RESOLUTION|>--- conflicted
+++ resolved
@@ -1,9 +1,6 @@
 /* eslint-disable id-length */
-<<<<<<< HEAD
+import { Remote } from 'comlink'
 import { noop } from 'lodash'
-=======
-import { Remote } from 'comlink'
->>>>>>> d4b6e13e
 import { Observable, fromEvent, Subscription, OperatorFunction, pipe, Subscriber, Notification } from 'rxjs'
 import { defaultIfEmpty, map, materialize, scan } from 'rxjs/operators'
 import { AggregableBadge } from 'sourcegraph'
@@ -438,7 +435,6 @@
  *
  * @param query the search query to send to Sourcegraph's backend.
  */
-<<<<<<< HEAD
 function search(
     {
         query,
@@ -449,22 +445,11 @@
         trace,
         decorationKinds,
         decorationContextLines,
+        extensionHostAPI,
     }: StreamSearchOptions,
     messageHandlers: MessageHandlers
 ): Observable<SearchEvent> {
-=======
-function search({
-    query,
-    version,
-    patternType,
-    caseSensitive,
-    versionContext,
-    trace,
-    decorationKinds,
-    decorationContextLines,
-    extensionHostAPI,
-}: StreamSearchOptions): Observable<SearchEvent> {
->>>>>>> d4b6e13e
+    console.log('search', query)
     return new Observable<SearchEvent>(observer => {
         const subscriptions = new Subscription()
 
