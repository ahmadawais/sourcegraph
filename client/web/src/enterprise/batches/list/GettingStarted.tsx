--- conflicted
+++ resolved
@@ -2,12 +2,7 @@
 
 import { mdiOpenInNew } from '@mdi/js'
 
-<<<<<<< HEAD
-import { AuthenticatedUser } from '@sourcegraph/shared/src/auth'
-import { Container, H2, H3, Link, Text, Icon } from '@sourcegraph/wildcard'
-=======
 import { Alert, Container, H2, H3, Link, Text, Icon, useMatchMedia } from '@sourcegraph/wildcard'
->>>>>>> 53f2a963
 
 import { BatchChangesIcon } from '../../../batches/icons'
 import { CallToActionBanner } from '../../../components/CallToActionBanner'
@@ -16,38 +11,16 @@
 
 export interface GettingStartedProps {
     isSourcegraphDotCom: boolean
-<<<<<<< HEAD
-    authenticatedUser?: Pick<AuthenticatedUser, 'displayName' | 'emails'> | null
-=======
     // canCreate indicates whether or not the currently-authenticated user has sufficient
     // permissions to create a batch change in whatever context this getting started
     // section is being presented. If not, canCreate will be a string reason why the user
     // cannot create.
     canCreate: true | string
->>>>>>> 53f2a963
     className?: string
 }
 
 export const GettingStarted: React.FunctionComponent<React.PropsWithChildren<GettingStartedProps>> = ({
     isSourcegraphDotCom,
-<<<<<<< HEAD
-    authenticatedUser,
-    className,
-}) => (
-    <div className={className} data-testid="test-getting-started">
-        <Container className="mb-3">
-            <div className="row align-items-center">
-                <div className="col-12 col-md-7">
-                    <video
-                        className="w-100 h-auto shadow percy-hide"
-                        width={1280}
-                        height={720}
-                        autoPlay={true}
-                        muted={true}
-                        loop={true}
-                        playsInline={true}
-                        controls={false}
-=======
     canCreate,
     className,
 }) => {
@@ -124,72 +97,22 @@
                         onClick={() =>
                             eventLogger.log('ClickedOnEnterpriseCTA', { location: 'BatchChangesGettingStarted' })
                         }
->>>>>>> 53f2a963
                     >
-                        <source
-                            type="video/webm"
-                            src="https://storage.googleapis.com/sourcegraph-assets/batch-changes/how-it-works.webm"
-                        />
-                        <source
-                            type="video/mp4"
-                            src="https://storage.googleapis.com/sourcegraph-assets/batch-changes/how-it-works.mp4"
-                        />
-                    </video>
+                        get Sourcegraph Enterprise
+                    </Link>
+                    .
+                </CallToActionBanner>
+            ) : (
+                <div className="d-flex justify-content-start">
+                    <CtaBanner
+                        bodyText="Try it yourself in less than 10 minutes (without actually pushing changes)."
+                        title={<H3>Start using Batch Changes</H3>}
+                        linkText="Read quickstart docs"
+                        href="/help/batch_changes/quickstart"
+                        icon={<BatchChangesIcon />}
+                    />
                 </div>
-                <div className="col-12 col-md-5">
-                    <H2>Automate large-scale code changes</H2>
-                    <Text>
-                        Batch Changes makes it easy to find and change code across many repositories (or many subtrees
-                        in a big monorepo). It lets you create, update, and track pull requests to ensure the change is
-                        reviewed, tested, and safely merged everywhere.
-                    </Text>
-                    <H3>Use Batch Changes to...</H3>
-                    <ul>
-                        <li>Update configuration files across many repositories</li>
-                        <li>Update libraries consuming your APIs</li>
-                        <li>Rapidly fix critical security issues</li>
-                        <li>Update boilerplate code</li>
-                        <li>Pay down tech debt</li>
-                    </ul>
-                    <H3>Resources</H3>
-                    <ul>
-                        <li>
-                            <Link to="/help/batch_changes" target="_blank" rel="noopener">
-                                Documentation <Icon role="img" aria-label="Open in a new tab" svgPath={mdiOpenInNew} />
-                            </Link>
-                        </li>
-                        <li>
-                            <Link to="https://about.sourcegraph.com/batch-changes" target="_blank" rel="noopener">
-                                Product page <Icon role="img" aria-label="Open in a new tab" svgPath={mdiOpenInNew} />
-                            </Link>
-                        </li>
-                    </ul>
-                </div>
-            </div>
-        </Container>
-        {isSourcegraphDotCom ? (
-            <CallToActionBanner variant="filled">
-                To automate changes across your team's private repositories,{' '}
-                <Link
-                    to="https://about.sourcegraph.com"
-                    onClick={() =>
-                        eventLogger.log('ClickedOnEnterpriseCTA', { location: 'BatchChangesGettingStarted' })
-                    }
-                >
-                    get Sourcegraph Enterprise
-                </Link>
-                .
-            </CallToActionBanner>
-        ) : (
-            <div className="d-flex justify-content-start">
-                <CtaBanner
-                    bodyText="Try it yourself in less than 10 minutes (without actually pushing changes)."
-                    title={<H3>Start using Batch Changes</H3>}
-                    linkText="Read quickstart docs"
-                    href="/help/batch_changes/quickstart"
-                    icon={<BatchChangesIcon />}
-                />
-            </div>
-        )}
-    </div>
-)+            )}
+        </div>
+    )
+}