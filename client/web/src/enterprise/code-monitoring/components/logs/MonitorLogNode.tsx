--- conflicted
+++ resolved
@@ -1,10 +1,6 @@
 import React, { useCallback, useMemo, useState } from 'react'
 
-<<<<<<< HEAD
-import { mdiAlertCircle, mdiCheckBold } from '@mdi/js'
-=======
 import { mdiAlertCircle, mdiCheckBold, mdiOpenInNew } from '@mdi/js'
->>>>>>> 2ed5bfc6
 import classNames from 'classnames'
 import ChevronDownIcon from 'mdi-react/ChevronDownIcon'
 import ChevronRightIcon from 'mdi-react/ChevronRightIcon'
@@ -67,7 +63,6 @@
                         <ChevronRightIcon className="mr-2 flex-shrink-0" />
                     )}
                     {hasError ? (
-<<<<<<< HEAD
                         <Tooltip content="One or more runs of this code monitor have an error" placement="top">
                             <Icon
                                 svgPath={mdiAlertCircle}
@@ -83,23 +78,6 @@
                                 aria-hidden={true}
                             />
                         </Tooltip>
-=======
-                        <Icon
-                            className={classNames(styles.errorIcon, 'mr-1 flex-shrink-0')}
-                            aria-label="One or more runs of this code monitor have an error"
-                            data-tooltip="One or more runs of this code monitor have an error"
-                            data-placement="top"
-                            svgPath={mdiAlertCircle}
-                        />
-                    ) : (
-                        <Icon
-                            className={classNames(styles.checkIcon, 'mr-1 flex-shrink-0')}
-                            aria-label="Monitor running as normal"
-                            data-tooltip="Monitor running as normal"
-                            data-placement="top"
-                            svgPath={mdiCheckBold}
-                        />
->>>>>>> 2ed5bfc6
                     )}
                     {monitor.description}
                     {/* Use clickCatcher so clicking on link doesn't expand/collapse row */}
