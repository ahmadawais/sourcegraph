--- conflicted
+++ resolved
@@ -26,12 +26,8 @@
 import { useObservable } from '@sourcegraph/wildcard'
 
 import { CodeIntelligenceProps } from '../../../codeintel'
-<<<<<<< HEAD
 import { ReferencesPanel } from '../../../codeintel/ReferencesPanel'
-=======
-import { ReferencesPanelWithMemoryRouter } from '../../../codeintel/ReferencesPanel'
 import { useFeatureFlag } from '../../../featureFlags/useFeatureFlag'
->>>>>>> 688b2156
 import { RepoRevisionSidebarCommits } from '../../RepoRevisionSidebarCommits'
 import { FileOwnership } from '../FileOwnership'
 
@@ -201,26 +197,6 @@
                                     location={location}
                                     preferAbsoluteTimestamps={preferAbsoluteTimestamps}
                                     defaultPageSize={defaultPageSize}
-                                />
-                            ),
-                        }))
-                    ),
-                },
-                {
-                    id: 'ownership',
-                    provider: panelSubjectChanges.pipe(
-                        map(({ repoID, revision, filePath, history, location }) => ({
-                            title: 'Ownership',
-                            content: '',
-                            priority: 150,
-                            selector: null,
-                            locationProvider: undefined,
-                            reactElement: (
-                                <FileOwnership
-                                    key="ownership"
-                                    repoID={repoID}
-                                    revision={revision}
-                                    filePath={filePath}
                                 />
                             ),
                         }))
