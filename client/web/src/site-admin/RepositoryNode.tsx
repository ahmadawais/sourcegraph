--- conflicted
+++ resolved
@@ -119,29 +119,26 @@
             data-test-repository={node.name}
             data-test-cloned={node.mirrorInfo.cloned}
         >
-<<<<<<< HEAD
-            <div className="d-flex align-items-center justify-content-between">
-                <div className="d-flex col-11 pl-0">
+            <div className="d-flex align-items-center justify-content-between overflow-auto">
+                <div className={classNames('d-flex col-11 pl-0', styles.repoDescription)}>
                     <div className="d-flex col-10 pl-0">
-                        <div className={classNames('px-0 my-auto h-100', styles.badgeWrapper)}>
+                        <div className={classNames('col-2 px-0 my-auto h-100', styles.badgeWrapper)}>
                             <RepositoryStatusBadge status={parseRepositoryStatus(node)} />
                             {node.mirrorInfo.cloneInProgress && <LoadingSpinner className="ml-2" />}
                         </div>
-=======
-            <div className="d-flex align-items-center justify-content-between overflow-auto">
-                <div className={classNames('d-flex col-9 col-md-7 pl-0', styles.repoDescription)}>
-                    <div className={classNames('col-2 px-0 my-auto h-100', styles.badgeWrapper)}>
-                        <RepositoryStatusBadge status={parseRepositoryStatus(node)} />
-                        {node.mirrorInfo.cloneInProgress && <LoadingSpinner className="ml-2" />}
-                    </div>
->>>>>>> 22601bac
-
                         <div className="d-flex flex-column ml-2">
                             <div>
                                 <ExternalRepositoryIcon externalRepo={node.externalRepository} />
                                 <RepoLink repoName={node.name} to={node.url} />
                             </div>
-                            <RepoMirrorInfo mirrorInfo={node.mirrorInfo} />
+
+                            <div className="d-flex flex-column ml-2">
+                                <div>
+                                    <ExternalRepositoryIcon externalRepo={node.externalRepository} />
+                                    <RepoLink repoName={node.name} to={node.url} />
+                                </div>
+                                <RepoMirrorInfo mirrorInfo={node.mirrorInfo} />
+                            </div>
                         </div>
                     </div>
                     <div className="d-flex col-2 pr-0 justify-content-end">
