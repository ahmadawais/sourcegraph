import { EditorState } from '@codemirror/state'
import { mdiFilterOutline, mdiSourceRepository, mdiStar, mdiFileOutline } from '@mdi/js'
import { byLengthAsc, extendedMatch, Fzf, FzfOptions, FzfResultItem } from 'fzf'

import { tokenAt, tokens as queryTokens } from '@sourcegraph/branded'
// This module implements suggestions for the experimental search input
// eslint-disable-next-line no-restricted-imports
import {
    Group,
    Option,
    Source,
    SuggestionResult,
    filterRenderer,
    filterValueRenderer,
    combineResults,
    defaultLanguages,
    queryRenderer,
} from '@sourcegraph/branded/src/search-ui/experimental'
import { getParsedQuery } from '@sourcegraph/branded/src/search-ui/input/codemirror/parsedQuery'
import { isDefined } from '@sourcegraph/common'
import { gql } from '@sourcegraph/http-client'
import { PlatformContext } from '@sourcegraph/shared/src/platform/context'
import { SearchContextProps } from '@sourcegraph/shared/src/search'
import { regexInsertText } from '@sourcegraph/shared/src/search/query/completion-utils'
import { FILTERS, FilterType, ResolvedFilter } from '@sourcegraph/shared/src/search/query/filters'
import { Node, OperatorKind } from '@sourcegraph/shared/src/search/query/parser'
import { predicateCompletion } from '@sourcegraph/shared/src/search/query/predicates'
import { selectorHasFields } from '@sourcegraph/shared/src/search/query/selectFilter'
<<<<<<< HEAD
import { CharacterRange, Filter, Literal, PatternKind, Token } from '@sourcegraph/shared/src/search/query/token'
=======
import { CharacterRange, Filter, KeywordKind, PatternKind, Token } from '@sourcegraph/shared/src/search/query/token'
>>>>>>> 53f2a963
import { isFilterOfType, resolveFilterMemoized } from '@sourcegraph/shared/src/search/query/utils'
import { getSymbolIconSVGPath } from '@sourcegraph/shared/src/symbols/symbolIcons'

import { AuthenticatedUser } from '../../auth'
import {
    SuggestionsRepoResult,
    SuggestionsRepoVariables,
    SuggestionsFileResult,
    SuggestionsFileVariables,
    SuggestionsSymbolResult,
    SuggestionsSymbolVariables,
    SymbolKind,
} from '../../graphql-operations'

// The number of entries we want to show in various situations
//
// The number of filter values to show when there are multiple sections (e.g. values and predicates)
const MULTIPLE_FILTER_VALUE_LIST_SIZE = 7
// The number of filter values to show when there is only one section
const ALL_FILTER_VALUE_LIST_SIZE = 12
// The number of default suggestions
const DEFAULT_SUGGESTIONS_LIST_SIZE = 3
// The number of default suggestions for important types
const DEFAULT_SUGGESTIONS_HIGH_PRI_LIST_SIZE = 5

/**
 * Used to organize the various sources that contribute to the final list of
 * suggestions.
 */
type InternalSource<T extends Token | undefined = Token | undefined> = (params: {
    token: T
    tokens: Token[]
    parsedQuery: Node | null
    input: string
    position: number
}) => SuggestionResult | null

const none: any[] = []

function starTiebraker(a: { item: { stars: number } }, b: { item: { stars: number } }): number {
    return b.item.stars - a.item.stars
}

/**
 * Ranks default and starred contexts higher than others
 */
function contextTiebraker(a: { item: Context }, b: { item: Context }): number {
    return (b.item.starred || b.item.default ? 1 : 0) - (a.item.starred || a.item.default ? 1 : 0)
}

const REPOS_QUERY = gql`
    query SuggestionsRepo($query: String!) {
        search(patternType: regexp, query: $query) {
            results {
                repositories {
                    name
                    stars
                }
            }
        }
    }
`

const FILE_QUERY = gql`
    query SuggestionsFile($query: String!) {
        search(patternType: regexp, query: $query) {
            results {
                results {
                    ... on FileMatch {
                        __typename
                        file {
                            path
                            url
                            repository {
                                name
                                stars
                            }
                        }
                    }
                }
            }
        }
    }
`

const SYMBOL_QUERY = gql`
    query SuggestionsSymbol($query: String!) {
        search(patternType: regexp, query: $query) {
            results {
                results {
                    ... on FileMatch {
                        __typename
                        file {
                            path
                        }
                        symbols {
                            kind
                            url
                            name
                        }
                    }
                }
            }
        }
    }
`

interface Repo {
    name: string
    stars: number
}

interface Context {
    name: string
    spec: string
    default: boolean
    starred: boolean
    description: string
}

interface File {
    path: string
    // The repository stars
    stars: number
    repository: string
    url: string
}

interface CodeSymbol {
    kind: SymbolKind
    name: string
    url: string
    path: string
}

/**
 * Converts a Repo value to a suggestion.
 */
function toRepoSuggestion(result: FzfResultItem<Repo>, from: number, to?: number): Option {
    const option = toRepoCompletion(result, from, to, 'repo:')
    option.action.name = 'Add'
    option.alternativeAction = {
        type: 'goto',
        url: `/${result.item.name}`,
    }
    option.render = filterValueRenderer
    return option
}

/**
 * Converts a Repo value to a completion suggestion.
 */
function toRepoCompletion(
    { item, positions }: FzfResultItem<Repo>,
    from: number,
    to?: number,
    valuePrefix = ''
): Option {
    return {
        label: valuePrefix + item.name,
        matches: positions,
        icon: mdiSourceRepository,
        action: {
            type: 'completion',
            insertValue: valuePrefix + regexInsertText(item.name, { globbing: false }) + ' ',
            from,
            to,
        },
    }
}

/**
 * Converts a Context value to a completion suggestion.
 */
function toContextCompletion({ item, positions }: FzfResultItem<Context>, from: number, to?: number): Option {
    let description = item.default ? 'Default' : ''
    if (item.description) {
        if (item.default) {
            description += '・'
        }
        description += item.description
    }

    return {
        label: item.spec,
        // Passing an empty string is a hack to draw an "empty" icon
        icon: item.starred ? mdiStar : ' ',
        description,
        matches: positions,
        action: {
            type: 'completion',
            insertValue: item.spec + ' ',
            from,
            to,
        },
    }
}

/**
 * Converts a filter to a completion suggestion.
 */
function toFilterCompletion(filter: FilterType, from: number, to?: number): Option {
    const definition = FILTERS[filter]
    const description =
        typeof definition.description === 'function' ? definition.description(false) : definition.description
    return {
        label: filter,
        icon: mdiFilterOutline,
        render: filterRenderer,
        description,
        action: {
            type: 'completion',
            insertValue: filter + ':',
            from,
            to,
        },
    }
}

/**
 * Converts a File value to a completion suggestion.
 */
function toFileCompletion(
    { item, positions }: FzfResultItem<File>,
    from: number,
    to?: number,
    valuePrefix = ''
): Option {
    return {
        label: valuePrefix + item.path,
        icon: mdiFileOutline,
        matches: positions,
        action: {
            type: 'completion',
            insertValue: valuePrefix + regexInsertText(item.path, { globbing: false }) + ' ',
            from,
            to,
        },
    }
}

/**
 * Converts a File value to a (jump) target suggestion.
 */
function toFileSuggestion(result: FzfResultItem<File>, from: number, to?: number): Option {
    const option = toFileCompletion(result, from, to, 'file:')
    option.action.name = 'Add'
    option.alternativeAction = {
        type: 'goto',
        url: result.item.url,
    }
    option.render = filterValueRenderer
    return option
}

/**
 * Converts a File value to a (jump) target suggestion.
 */
function toSymbolSuggestion({ item, positions }: FzfResultItem<CodeSymbol>, from: number, to?: number): Option {
    return {
        label: item.name,
        matches: positions,
        icon: getSymbolIconSVGPath(item.kind),
        action: {
            type: 'completion',
            insertValue: `type:symbol ${item.name} `,
            from,
            to,
        },
    }
}

const FILTER_SUGGESTIONS = new Fzf(Object.keys(FILTERS) as FilterType[], { match: extendedMatch })
// These are the filters shown when the query input is empty or the cursor is at
// at whitespace token.
const DEFAULT_FILTERS: FilterType[] = [
    FilterType.repo,
    FilterType.lang,
    FilterType.type,
    FilterType.select,
    FilterType.context,
]
// If the query contains one of the listed filters, suggest these filters
// too.
const RELATED_FILTERS: Partial<Record<FilterType, (filter: Filter) => FilterType[]>> = {
    [FilterType.type]: filter => {
        switch (filter.value?.value) {
            case 'diff':
            case 'commit':
                return [FilterType.author, FilterType.before, FilterType.after, FilterType.message]
        }
        return []
    },
    [FilterType.repo]: () => [FilterType.file],
}

/**
 * If the input is empty or the cursor is at a whitespace token, show default suggestions.
 */
const defaultSuggestions: InternalSource = ({ tokens, token, position }) => {
    let options: Group['options'] = []

    if (token && token.type !== 'whitespace') {
        return null
    }

    const isEmpty = tokens.length === 0

<<<<<<< HEAD
        options = filters.map(filter => toFilterCompletion(filter, position))
    } else if (token?.type === 'pattern') {
        // ^ triggers a prefix match
        options = FILTER_SUGGESTIONS.find('^' + token.value).map(entry => ({
            ...toFilterCompletion(entry.item, token.range.start, token.range.end),
            matches: entry.positions,
        }))
=======
    const filters = DEFAULT_FILTERS
        // Show related filters
        .concat(
            tokens.flatMap(token => {
                if (token.type !== 'filter') {
                    return none
                }
                const resolvedFilter = resolveFilterMemoized(token.field.value)
                return resolvedFilter ? RELATED_FILTERS[resolvedFilter.type]?.(token) ?? none : none
            })
        )
        // Remove existing filters
        .filter(filterType => !tokens.some(token => token.type === 'filter' && isFilterOfType(token, filterType)))

    options = filters.map(filter =>
        toFilterCompletion(filter, getFilterDescription(resolveFilterMemoized(filter)), position)
    )

    if (
        (token?.type === 'whitespace' || (!token && !isEmpty)) &&
        !tokens.some(token => token.type === 'keyword' && token.kind === KeywordKind.Or)
    ) {
        options.push({
            label: 'OR',
            description: 'Matches the left or the right side',
            render: queryRenderer,
            kind: 'keyword',
            icon: ' ', // for alignment
            action: {
                type: 'completion',
                insertValue: 'OR ',
                from: position,
            },
        })
    }

    return options.length > 0 ? { result: [{ title: 'Narrow your search', options }] } : null
}

/**
 * Returns filter completion suggestions for the current term at the cursor.
 * Filters are matched by prefix.
 */
const filterSuggestions: InternalSource = ({ token }) => {
    if (token?.type !== 'pattern') {
        return null
    }

    let options: Group['options'] = []

    if (token.value.startsWith('-')) {
        options = NEGATEABLE_FILTER_MATCHER.find('^' + token.value.slice(1)).map(entry => {
            const resolvedFilter = resolveFilterMemoized(entry.item)
            return {
                ...toFilterCompletion(
                    '-' + entry.item,
                    getFilterDescription(resolvedFilter, true),
                    token.range.start,
                    token.range.end
                ),
                matches: shiftPositions(entry.positions, 1),
            }
        })
    } else {
        // ^ triggers a prefix match
        options = FILTER_MATCHER.find('^' + token.value).flatMap(entry => {
            const resolvedFilter = resolveFilterMemoized(entry.item)
            const options = [
                {
                    ...toFilterCompletion(
                        entry.item,
                        getFilterDescription(resolvedFilter),
                        token.range.start,
                        token.range.end
                    ),
                    matches: entry.positions,
                },
            ]
            if (resolvedFilter && isNegatableFilter(resolvedFilter?.type)) {
                options.push({
                    ...toFilterCompletion(
                        '-' + entry.item,
                        getFilterDescription(resolvedFilter, true),
                        token.range.start,
                        token.range.end
                    ),
                    matches: shiftPositions(entry.positions, 1),
                })
            }
            return options
        })
>>>>>>> 53f2a963
    }

    return options.length > 0 ? { result: [{ title: 'Narrow your search', options }] } : null
}

const contextActions: Group = {
    title: 'Actions',
    options: [
        {
            label: 'Manage contexts',
            description: 'Add, edit, remove search contexts',
            action: {
                type: 'goto',
                name: 'Go to /contexts',
                url: '/contexts',
            },
        },
    ],
}

/**
 * Returns static and dynamic completion suggestions for filters when completing
 * a filter value.
 */
function filterValueSuggestions(caches: Caches): InternalSource {
    return ({ token, parsedQuery, position }) => {
        if (token?.type !== 'filter') {
            return null
        }
        const resolvedFilter = resolveFilterMemoized(token.field.value)

        if (!resolvedFilter) {
            return null
        }

        const value = token.value?.value ?? ''
        const from = token.value?.range.start ?? token.range.end
        const to = token.value?.range.end

        switch (resolvedFilter.definition.suggestions) {
            case 'repo': {
                const predicates = staticFilterPredicateOptions('repo', token.value, position)
                return caches.repo.query(
                    value,
                    entries => {
                        const groups = [
                            {
                                title: 'Repositories',
                                options: entries
                                    .slice(
                                        0,
                                        predicates.length === 0
                                            ? ALL_FILTER_VALUE_LIST_SIZE
                                            : MULTIPLE_FILTER_VALUE_LIST_SIZE
                                    )
                                    .map(item => toRepoSuggestion(item, from, to)),
                            },
                        ]

                        if (predicates.length > 0) {
                            groups.push({
                                title: 'Predicates',
                                options: predicates,
                            })
                        }

                        return groups
                    },
                    parsedQuery,
                    position
                )
            }

            case 'path': {
                const predicates = staticFilterPredicateOptions('file', token.value, position)
                return caches.file.query(
                    value,
                    entries => {
                        const groups = [
                            {
                                title: 'Files',
<<<<<<< HEAD
                                options: entries
                                    .map(item => toFileSuggestion(item, from, to))
                                    .slice(
                                        0,
                                        predicates.length === 0
                                            ? ALL_FILTER_VALUE_LIST_SIZE
                                            : MULTIPLE_FILTER_VALUE_LIST_SIZE
                                    ),
=======
                                options: limitUniqueOptions(
                                    entries,
                                    predicates.length === 0
                                        ? ALL_FILTER_VALUE_LIST_SIZE
                                        : MULTIPLE_FILTER_VALUE_LIST_SIZE,
                                    item => toFileCompletion(item, from, to)
                                ),
>>>>>>> 53f2a963
                            },
                        ]

                        if (predicates.length > 0) {
                            groups.push({
                                title: 'Predicates',
                                options: predicates,
                            })
                        }

                        return groups
                    },
                    parsedQuery,
                    position
                )
            }

            default: {
                switch (resolvedFilter.type) {
                    // Some filters are not defined to have dynamic suggestions,
                    // we need to handle these here explicitly. We can't change
                    // the filter definition without breaking the current
                    // search input.
                    case FilterType.context:
                        return caches.context.query(value, entries => {
                            entries = value.trim() === '' ? entries.slice(0, ALL_FILTER_VALUE_LIST_SIZE) : entries
                            return [
                                {
                                    title: 'Search contexts',
                                    options: entries.map(entry => toContextCompletion(entry, from, to)),
                                },
                                contextActions,
                            ]
                        })
                    default: {
                        const options = staticFilterValueOptions(token, resolvedFilter)
                        return options.length > 0 ? { result: [{ title: '', options }] } : null
                    }
                }
            }
        }
    }
}

const filterValueFzfOptions: Partial<Record<FilterType, Partial<FzfOptions<Option>>>> = {
    [FilterType.lang]: {
        fuzzy: 'v2',
    },
}

function staticFilterValueOptions(
    token: Extract<Token, { type: 'filter' }>,
    resolvedFilter: NonNullable<ResolvedFilter>
): Option[] {
    if (!resolvedFilter.definition.discreteValues) {
        return []
    }

    const value = token.value?.value ?? ''
    const from = token.value?.range.start ?? token.range.end
    const to = token.value?.range.end

    let options: Option[]
    if (resolvedFilter.type === FilterType.select) {
        // The some select filter values have multiple subfields, e.g.
        // "symbol.class". To provide a balanced list of suggestions and
        // ergonomics we show subfields only if the value already contains a
        // "top-level" value (e.g. "symbol" or "commit"). To make this work
        // selecting a top-level value with subfields should _not_ append a space
        // for starting a new token. This is what `selectorHasFields` determines
        // below.
        // At the same time, if we already show all subfields (including the
        // top-level value), then selecting any of the values should also append
        // a space. This is handled by the `includesSubFieldValues` check.
        //
        // Examples:
        // - Selecting "repo" will append "repo " (repo has no subfields)
        // - Selecting "symbol" will append "symbol", which in turn will list
        //   all "symbol" related values (including "symbol" itself)
        // - Selecting any of the "symbol..." values inserts that value
        //   including a trailing space because all of them are "terminal"
        //   values at this point.
        const values = resolvedFilter.definition.discreteValues(token.value, false)
        const includesSubFieldValues = values.some(value => value.label.includes('.'))

        options = values.map(({ label }) => ({
            label,
            action: {
                type: 'completion',
                from,
                to,
                insertValue: selectorHasFields(label) && !includesSubFieldValues ? label : label + ' ',
            },
        }))
    } else if (resolvedFilter.type === FilterType.lang && !value) {
        // We show a shorter default languages list than the current query
        // input.
        options = defaultLanguages.map(label => ({
            label,
            action: {
                type: 'completion',
                from,
                to,
            },
        }))
    } else {
        options = resolvedFilter.definition.discreteValues(token.value, false).map(value => ({
            label: value.label,
            description: value.description,
            action: {
                type: 'completion',
                from,
                to,
                insertValue: (value.insertText ?? value.label) + ' ',
            },
        }))
    }

    if (value) {
        const fzf = new Fzf(options, {
            selector: option => option.label,
            fuzzy: false,
            ...filterValueFzfOptions[resolvedFilter.type],
        })
        options = fzf.find(value).map(match => ({ ...match.item, matches: match.positions }))
    }

    return options
}

type PredicateFzfOptions = FzfOptions<{ label: string; asSnippet?: boolean; insertText?: string }>
const predicateFzfOption: PredicateFzfOptions = {
    selector: completion => completion.label,
    fuzzy: false,
    forward: false,
    tiebreakers: [byStartDesc, byLengthAsc],
}

/**
 * Returns predicate options for the provided filter type.
 */
function staticFilterPredicateOptions(type: 'repo' | 'file', value: Literal | undefined, position: number): Option[] {
    const fzf = new Fzf(predicateCompletion(type), predicateFzfOption)
    return fzf.find(value?.value || '').map(({ item, positions }) => ({
        label: item.label,
        description: item.description,
        matches: positions,
        action: {
            type: 'completion',
            from: value?.range.start ?? position,
            to: value?.range.end,
            // insertText is always set for prediction completions
            insertValue: item.insertText! + ' ${}',
            asSnippet: item.asSnippet,
        },
    }))
}

/**
 * Returns repository (jump) target suggestions matching the term at the cursor,
 * but only if the query doesn't already contain a 'repo:' filter.
 */
function repoSuggestions(cache: Caches['repo']): InternalSource {
    return ({ token, tokens, parsedQuery, position }) => {
        const showRepoSuggestions =
            token?.type === 'pattern' &&
            !tokens.some(token => token.type === 'filter' && isFilterOfType(token, FilterType.repo))
        if (!showRepoSuggestions) {
            return null
        }

        return cache.query(
            token.value,
            results => [
                {
                    title: 'Repositories',
                    options: results
                        .slice(0, DEFAULT_SUGGESTIONS_LIST_SIZE)
                        .map(result => toRepoSuggestion(result, token.range.start)),
                },
            ],
            parsedQuery,
            position
        )
    }
}

/**
 * Returns file (jump) target suggestions matching the term at the cursor,
 * but only if the query contains suitable filters. On dotcom we only show file
 * suggestions if the query contains at least one context: or repo: filter.
 */
function fileSuggestions(cache: Caches['file'], isSourcegraphDotCom?: boolean): InternalSource {
    return ({ token, tokens, parsedQuery, position }) => {
        // Only show file suggestions on dotcom if the query contains at least
        // one context: filter that is not 'global', or a repo: filter.
        const showFileSuggestions =
            token?.type === 'pattern' &&
            (!isSourcegraphDotCom ||
                tokens.some(token => {
                    if (token.type !== 'filter') {
                        return false
                    }
                    return (
                        (isFilterOfType(token, FilterType.context) && token.value?.value !== 'global') ||
                        isFilterOfType(token, FilterType.repo)
                    )
                }))

        if (!showFileSuggestions) {
            return null
        }

        return cache.query(
            token.value,
            results => [
                {
                    title: 'Files',
                    options: limitUniqueOptions(results, DEFAULT_SUGGESTIONS_HIGH_PRI_LIST_SIZE, result =>
                        toFileSuggestion(result, token.range.start)
                    ),
                },
            ],
            parsedQuery,
            position
        )
    }
}

/**
 * Returns file (jump) target suggestions matching the term at the cursor.
 * Because symbol queries are expensive and are slower the less "precise" the
 * query is we are only showing symbol suggestions if the query contains suitable
 * filters (context, repo or file; context must be different from global).
 */
function symbolSuggestions(cache: Caches['symbol']): InternalSource {
    return ({ token, tokens, parsedQuery, position }) => {
        if (token?.type !== 'pattern') {
            return null
        }

        // Only show symbol suggestions if the query contains a context:, repo:
        // or file: filter.
        if (
            !tokens.some(token => {
                if (token.type !== 'filter') {
                    return false
                }
                return (
                    (isFilterOfType(token, FilterType.context) && token.value?.value !== 'global') ||
                    isFilterOfType(token, FilterType.repo) ||
                    isFilterOfType(token, FilterType.file)
                )
            })
        ) {
            return null
        }

        return cache.query(
            token.value,
            results => [
                {
                    title: 'Symbols',
                    options: limitUniqueOptions(results, DEFAULT_SUGGESTIONS_HIGH_PRI_LIST_SIZE, result =>
                        toSymbolSuggestion(result, token.range.start)
                    ),
                },
            ],
            parsedQuery,
            position
        )
    }
}

/**
 * A contextual cache not only uses the provided value to find suggestions but
 * also the current (parsed) query input.
 */
type ContextualCache<T, U> = Cache<T, U, [Node | null, number]>

interface Caches {
    repo: ContextualCache<Repo, FzfResultItem<Repo>>
    context: Cache<Context, FzfResultItem<Context>>
    file: ContextualCache<File, FzfResultItem<File>>
    symbol: ContextualCache<CodeSymbol, FzfResultItem<CodeSymbol>>
}

export interface SuggestionsSourceConfig
    extends Pick<SearchContextProps, 'fetchSearchContexts' | 'getUserSearchContextNamespaces'> {
    platformContext: Pick<PlatformContext, 'requestGraphQL'>
    authenticatedUser?: AuthenticatedUser | null
    isSourcegraphDotCom?: boolean
}

let sharedCaches: Caches | null = null

/**
 * Initializes and persists suggestion caches.
 */
function createCaches({
    platformContext,
    authenticatedUser,
    fetchSearchContexts,
    getUserSearchContextNamespaces,
}: SuggestionsSourceConfig): Caches {
    if (sharedCaches) {
        return sharedCaches
    }

    const cleanRegex = (value: string): string => value.replace(/^\^|\\\.|\$$/g, '')

    const repoFzfOptions: FzfOptions<Repo> = {
        selector: item => item.name,
        tiebreakers: [starTiebraker],
        forward: false,
    }

    const contextFzfOptions: FzfOptions<Context> = {
        selector: item => item.spec,
        tiebreakers: [contextTiebraker],
    }

    const fileFzfOptions: FzfOptions<File> = {
        selector: item => item.path,
        forward: false,
        tiebreakers: [starTiebraker],
    }

    const symbolFzfOptions: FzfOptions<CodeSymbol> = {
        selector: item => item.name,
        tiebreakers: [byLengthAsc],
    }

    // Relevant query filters for file suggestions
    const fileFilters: Set<FilterType> = new Set([FilterType.repo, FilterType.rev, FilterType.context, FilterType.lang])
    const symbolFilters: Set<FilterType> = new Set([...fileFilters, FilterType.file])

    // TODO: Initialize outside to persist cache across page navigation
    return (sharedCaches = {
        repo: new Cache({
            // Repo queries are scoped to context: filters
            dataCacheKey: (parsedQuery, position) =>
                parsedQuery
                    ? buildSuggestionQuery(
                          parsedQuery,
                          { start: position, end: position },
                          token =>
                              token.type === 'parameter' &&
                              !!token.value &&
                              resolveFilterMemoized(token.field)?.type === FilterType.context
                      )
                    : '',
            queryKey: (value, dataCacheKey = '') => `${dataCacheKey} type:repo count:50 repo:${value}`,
            async query(query) {
                const response = await platformContext
                    .requestGraphQL<SuggestionsRepoResult, SuggestionsRepoVariables>({
                        request: REPOS_QUERY,
                        variables: { query },
                        mightContainPrivateInfo: true,
                    })
                    .toPromise()
                return (
                    response.data?.search?.results?.repositories.map(repository => [repository.name, repository]) || []
                )
            },
            filter(repos, query) {
                const fzf = new Fzf(repos, repoFzfOptions)
                return fzf.find(cleanRegex(query))
            },
        }),

        context: new Cache({
            queryKey: value => `context:${value}`,
            async query(_key, value) {
                if (!authenticatedUser) {
                    return []
                }

                const response = await fetchSearchContexts({
                    first: 20,
                    query: value,
                    platformContext,
                    namespaces: getUserSearchContextNamespaces(authenticatedUser),
                }).toPromise()
                return response.nodes.map(node => [
                    node.name,
                    {
                        name: node.name,
                        spec: node.spec,
                        default: node.viewerHasAsDefault,
                        starred: node.viewerHasStarred,
                        description: node.description,
                    },
                ])
            },
            filter(contexts, query) {
                const fzf = new Fzf(contexts, contextFzfOptions)
                const results = fzf.find(cleanRegex(query))
                if (query.trim() === '') {
                    // It seems we need to manually sort results if the query is
                    // empty to ensure that default and starred contexts are
                    // listed first.
                    results.sort(contextTiebraker)
                }
                return results
            },
        }),
        // File queries are scoped to context: and repo: filters
        file: new Cache({
            dataCacheKey: (parsedQuery, position) =>
                parsedQuery
                    ? buildSuggestionQuery(
                          parsedQuery,
                          { start: position, end: position },
                          token =>
                              token.type === 'parameter' &&
                              !!token.value &&
                              containsFilterType(fileFilters, token.field)
                      )
                    : '',
            queryKey: (value, dataCacheKey = '') => `${dataCacheKey} type:file count:50 file:${value}`,
            async query(query) {
                const response = await platformContext
                    .requestGraphQL<SuggestionsFileResult, SuggestionsFileVariables>({
                        request: FILE_QUERY,
                        variables: { query },
                        mightContainPrivateInfo: true,
                    })
                    .toPromise()
                return (
                    response.data?.search?.results?.results?.reduce((results, result) => {
                        if (result.__typename === 'FileMatch') {
                            results.push([
                                result.file.path,
                                {
                                    path: result.file.path,
                                    repository: result.file.repository.name,
                                    stars: result.file.repository.stars,
                                    url: result.file.url,
                                },
                            ])
                        }
                        return results
                    }, [] as [string, File][]) ?? []
                )
            },
            filter(files, query) {
                const fzf = new Fzf(files, fileFzfOptions)
                return fzf.find(cleanRegex(query))
            },
        }),
        symbol: new Cache({
            dataCacheKey: (parsedQuery, position) =>
                parsedQuery
                    ? buildSuggestionQuery(
                          parsedQuery,
                          { start: position, end: position },
                          token =>
                              token.type === 'parameter' &&
                              !!token.value &&
                              containsFilterType(symbolFilters, token.field)
                      )
                    : '',
            queryKey: (value, dataCacheKey = '') => `${dataCacheKey} type:symbol count:50 ${value}`,
            async query(query) {
                const response = await platformContext
                    .requestGraphQL<SuggestionsSymbolResult, SuggestionsSymbolVariables>({
                        request: SYMBOL_QUERY,
                        variables: { query },
                        mightContainPrivateInfo: true,
                    })
                    .toPromise()
                return (
                    response.data?.search?.results?.results?.reduce((results, result) => {
                        if (result.__typename === 'FileMatch') {
                            for (const symbol of result.symbols) {
                                results.push([
                                    symbol.url,
                                    {
                                        name: symbol.name,
                                        kind: symbol.kind,
                                        path: result.file.path,
                                        url: symbol.url,
                                    },
                                ])
                            }
                        }
                        return results
                    }, [] as [string, CodeSymbol][]) ?? []
                )
            },
            filter(files, query) {
                const fzf = new Fzf(files, symbolFzfOptions)
                return fzf.find(query)
            },
        }),
    })
}

/**
 * Main function of this module. It creates a suggestion source which internally
 * delegates to other sources.
 */
export const createSuggestionsSource = (config: SuggestionsSourceConfig): Source => {
    const { isSourcegraphDotCom } = config
    const caches = createCaches(config)

    const sources: InternalSource[] = [
        defaultSuggestions,
        filterValueSuggestions(caches),
        filterSuggestions,
        repoSuggestions(caches.repo),
        fileSuggestions(caches.file, isSourcegraphDotCom),
        symbolSuggestions(caches.symbol),
    ]

    return {
        query: (state, position) => {
            const parsedQuery = getParsedQuery(state)
            const tokens = collapseOpenFilterValues(queryTokens(state), state.sliceDoc())
            const token = tokenAt(tokens, position)
            const input = state.sliceDoc()

            function valid(state: EditorState, position: number): boolean {
                const tokens = collapseOpenFilterValues(queryTokens(state), state.sliceDoc())
                return token === tokenAt(tokens, position)
            }

            const params = { token, tokens, input, position, parsedQuery }
            const results = sources.map(source => source(params))
            const dummyResult = { result: [], valid }

            return combineResults([dummyResult, ...results])
        },
    }
}

interface CacheConfig<T, U, E extends any[] = []> {
    /**
     * Returns a string that uniquely identifies this query (which is often just
     * the query itself). If the same request is made again the existing result
     * is reused.
     */
    queryKey(value: string, dataCacheKey?: string): string
    /**
     * Fetch data. queryKey is the value return by the queryKey function and
     * value is the term that's currently completed. Returns a list of [key,
     * value] tuples. The key of these tuples is used to uniquly identify a
     * value the data cache.
     */
    query(queryKey: string, value: string): Promise<[string, T][]>
    /**
     * This function filters and ranks all cache values (entries) by value.
     */
    filter(entries: T[], value: string): U[]
    /**
     * If provided data values are bucketed into different "cache groups", keyed
     * by the return value of this function.
     */
    dataCacheKey?(...extraArgs: E): string
}

/**
 * This class handles creating suggestion results that include cached values (if
 * available) and updates the cache with new results from new queries.
 */
class Cache<T, U, E extends any[] = []> {
    private queryCache = new Map<string, Promise<void>>()
    private dataCache = new Map<string, T>()
    private dataCacheByQuery = new Map<string, Map<string, T>>()

    constructor(private config: CacheConfig<T, U, E>) {}

    public query(value: string, mapper: (values: U[]) => Group[], ...extraArgs: E): ReturnType<InternalSource> {
        // The dataCacheKey could possibly just be an argument to query. However
        // that would require callsites to remember to pass the value. Doing it
        // this way we get a bit more type safety.
        const dataCacheKey = this.config.dataCacheKey?.(...extraArgs)
        const queryKey = this.config.queryKey(value, dataCacheKey)
        let dataCache = this.dataCache
        if (dataCacheKey) {
            dataCache = this.dataCacheByQuery.get(dataCacheKey) ?? new Map<string, T>()
            if (!this.dataCacheByQuery.has(dataCacheKey)) {
                this.dataCacheByQuery.set(dataCacheKey, dataCache)
            }
        }
        return {
            result: mapper(this.cachedData(value, dataCache)),
            next: () => {
                let result = this.queryCache.get(queryKey)

                if (!result) {
                    result = this.config.query(queryKey, value).then(entries => {
                        for (const [key, entry] of entries) {
                            if (!dataCache.has(key)) {
                                dataCache.set(key, entry)
                            }
                        }
                    })

                    this.queryCache.set(queryKey, result)
                }

                return result.then(() => ({ result: mapper(this.cachedData(value, dataCache)) }))
            },
        }
    }

    private cachedData(value: string, cache = this.dataCache): U[] {
        return this.config.filter(Array.from(cache.values()), value)
    }
}

const placeholderRange: CharacterRange = { start: 0, end: 0 }

/**
 * This function processes a given query in a top-down manner and removes any
 * patterns and filters that cannot affect the token at the target character
 * range.
 * This is relatively straighforward: We only keep tokens that represent
 * whitelisted filters and which are direct children of an AND branch.
 * Everything else is discarded.
 */
function buildSuggestionQuery(query: Node, target: CharacterRange, filter: (node: Node) => boolean): string {
    function processNode(node: Node): Node | null {
        switch (node.type) {
            case 'parameter':
            case 'pattern':
                return filter(node) ? node : null
            case 'sequence': {
                const nodes = node.nodes.map(processNode).filter(isDefined)
                return nodes.length > 0 ? { type: 'sequence', nodes, range: placeholderRange } : null
            }
            case 'operator': {
                switch (node.kind) {
                    case OperatorKind.Or: {
                        // If one operand contains the target branche we only
                        // need to keep that operand (the other branch is
                        // irrelevant). But if no operand contains the target
                        // range we need to process all nodes and assume that
                        // this token is ANDed at some level with the target
                        // range.
                        //
                        // Examples:
                        //
                        // filter:a filter:b OR filter:|
                        // ^^^^^^^^^^^^^^^^^
                        //      discard
                        //
                        // (filter:a or filter:b) filter:|
                        // ^^^^^^^^^^^^^^^^^^^^^^
                        // needs to be preserved
                        const operand = node.operands.find(
                            node => node.range.start <= target.start && node.range.end >= target.end
                        )

                        if (operand) {
                            return processNode(operand)
                        }
                        // NOTE: Intentional fallthrough since the logic is the
                        // same.
                    }
                    case OperatorKind.And: {
                        const operands = node.operands.map(processNode).filter(isDefined)
                        switch (operands.length) {
                            case 0:
                                return null
                            case 1:
                                return operands[0]
                            default:
                                return {
                                    type: 'operator',
                                    // needs to be node.kind to properly handle
                                    // fallthrough case.
                                    kind: node.kind,
                                    operands,
                                    range: placeholderRange,
                                }
                        }
                    }
                    case OperatorKind.Not: {
                        if (node.operands.length === 0) {
                            return null
                        }
                        const operand = processNode(node.operands[0])
                        if (!operand) {
                            return null
                        }
                        return { type: 'operator', kind: node.kind, operands: [operand], range: placeholderRange }
                    }
                }
            }
        }
    }

    const result = processNode(query)
    return result ? printParsedQuery(result).join('') : ''
}

function printParsedQuery(node: Node, buffer: string[] = []): string[] {
    switch (node.type) {
        case 'pattern':
            // TODO: quoted, negated, ...
            switch (node.kind) {
                case PatternKind.Regexp:
                    buffer.push('/', node.value, '/')
                    return buffer
                default:
                    buffer.push(node.value)
                    return buffer
            }
        case 'parameter': {
            buffer.push(node.field, ':', node.value)
            return buffer
        }
        case 'sequence': {
            for (const operand of node.nodes) {
                printParsedQuery(operand, buffer)
                buffer.push(' ')
            }
            return buffer
        }
        case 'operator': {
            buffer.push(
                ' (',
                node.operands.map(operand => printParsedQuery(operand).join('')).join(` ${node.kind} `),
                ') '
            )
            return buffer
        }
    }
}

// Helper function to convert filter values that start with a quote but are not
// closed yet (e.g. author:"firstname lastna|) to a single filter token to
// prevent irrelevant suggestions.
function collapseOpenFilterValues(tokens: Token[], input: string): Token[] {
    const result: Token[] = []
    let openFilter: Filter | null = null
    let hold: Token[] = []

    function mergeFilter(filter: Filter, values: Token[]): Filter {
        if (!filter.value?.value) {
            // For simplicity but this should never occure
            return filter
        }
        const end = values[values.length - 1]?.range.end ?? filter.value.range.end
        return {
            ...filter,
            range: {
                start: filter.range.start,
                end,
            },
            value: {
                ...filter.value,
                range: {
                    start: filter.value.range.start,
                    end,
                },
                value:
                    filter.value.value + values.map(token => input.slice(token.range.start, token.range.end)).join(''),
            },
        }
    }

    for (const token of tokens) {
        switch (token.type) {
            case 'filter':
                {
                    if (token.value?.value.startsWith('"') && !token.value.quoted) {
                        openFilter = token
                    } else {
                        if (openFilter?.value) {
                            result.push(mergeFilter(openFilter, hold))
                            openFilter = null
                            hold = []
                        }
                        result.push(token)
                    }
                }
                break
            case 'pattern':
            case 'whitespace':
                if (openFilter) {
                    hold.push(token)
                } else {
                    result.push(token)
                }
                break
            default:
                if (openFilter?.value) {
                    result.push(mergeFilter(openFilter, hold))
                    openFilter = null
                    hold = []
                }
                result.push(token)
        }
    }

    if (openFilter?.value) {
        result.push(mergeFilter(openFilter, hold))
    }

    return result
}

function containsFilterType(filterTypes: Set<FilterType>, filterType: string): boolean {
    const resolvedFilter = resolveFilterMemoized(filterType)
    if (!resolvedFilter) {
        return false
    }
    return filterTypes.has(resolvedFilter.type)
}

function byStartDesc(itemA: FzfResultItem<unknown>, itemB: FzfResultItem<unknown>): number {
    return itemB.start - itemA.start
<<<<<<< HEAD
=======
}

function shiftPositions(positions: Set<number>, amount: number): Set<number> {
    return new Set(Array.from(positions, position => position + amount))
}

function getFilterDescription(filter: ResolvedFilter, negated = false): string | undefined {
    if (!filter) {
        return undefined
    }
    return typeof filter.definition.description === 'function'
        ? filter.definition.description(negated)
        : filter.definition.description
}

/**
 * Returns a reduces list of unique options.
 */
function limitUniqueOptions<T>(values: T[], limit: number, mapper: (value: T) => Option): Option[] {
    const seen = new Set()
    const options: Option[] = []
    for (const value of values) {
        const option = mapper(value)
        if (!seen.has(option.label)) {
            seen.add(option.label)
            options.push(option)
        }

        if (options.length >= limit) {
            break
        }
    }
    return options
>>>>>>> 53f2a963
}<|MERGE_RESOLUTION|>--- conflicted
+++ resolved
@@ -2,7 +2,6 @@
 import { mdiFilterOutline, mdiSourceRepository, mdiStar, mdiFileOutline } from '@mdi/js'
 import { byLengthAsc, extendedMatch, Fzf, FzfOptions, FzfResultItem } from 'fzf'
 
-import { tokenAt, tokens as queryTokens } from '@sourcegraph/branded'
 // This module implements suggestions for the experimental search input
 // eslint-disable-next-line no-restricted-imports
 import {
@@ -16,21 +15,17 @@
     defaultLanguages,
     queryRenderer,
 } from '@sourcegraph/branded/src/search-ui/experimental'
-import { getParsedQuery } from '@sourcegraph/branded/src/search-ui/input/codemirror/parsedQuery'
+import { getQueryInformation } from '@sourcegraph/branded/src/search-ui/input/codemirror/parsedQuery'
 import { isDefined } from '@sourcegraph/common'
 import { gql } from '@sourcegraph/http-client'
 import { PlatformContext } from '@sourcegraph/shared/src/platform/context'
 import { SearchContextProps } from '@sourcegraph/shared/src/search'
 import { regexInsertText } from '@sourcegraph/shared/src/search/query/completion-utils'
-import { FILTERS, FilterType, ResolvedFilter } from '@sourcegraph/shared/src/search/query/filters'
+import { FILTERS, FilterType, isNegatableFilter, ResolvedFilter } from '@sourcegraph/shared/src/search/query/filters'
 import { Node, OperatorKind } from '@sourcegraph/shared/src/search/query/parser'
 import { predicateCompletion } from '@sourcegraph/shared/src/search/query/predicates'
 import { selectorHasFields } from '@sourcegraph/shared/src/search/query/selectFilter'
-<<<<<<< HEAD
-import { CharacterRange, Filter, Literal, PatternKind, Token } from '@sourcegraph/shared/src/search/query/token'
-=======
 import { CharacterRange, Filter, KeywordKind, PatternKind, Token } from '@sourcegraph/shared/src/search/query/token'
->>>>>>> 53f2a963
 import { isFilterOfType, resolveFilterMemoized } from '@sourcegraph/shared/src/search/query/utils'
 import { getSymbolIconSVGPath } from '@sourcegraph/shared/src/symbols/symbolIcons'
 
@@ -171,11 +166,6 @@
  */
 function toRepoSuggestion(result: FzfResultItem<Repo>, from: number, to?: number): Option {
     const option = toRepoCompletion(result, from, to, 'repo:')
-    option.action.name = 'Add'
-    option.alternativeAction = {
-        type: 'goto',
-        url: `/${result.item.name}`,
-    }
     option.render = filterValueRenderer
     return option
 }
@@ -193,12 +183,17 @@
         label: valuePrefix + item.name,
         matches: positions,
         icon: mdiSourceRepository,
+        kind: 'repo',
         action: {
             type: 'completion',
             insertValue: valuePrefix + regexInsertText(item.name, { globbing: false }) + ' ',
             from,
             to,
         },
+        alternativeAction: {
+            type: 'goto',
+            url: `/${item.name}`,
+        },
     }
 }
 
@@ -220,6 +215,7 @@
         icon: item.starred ? mdiStar : ' ',
         description,
         matches: positions,
+        kind: 'context',
         action: {
             type: 'completion',
             insertValue: item.spec + ' ',
@@ -232,18 +228,16 @@
 /**
  * Converts a filter to a completion suggestion.
  */
-function toFilterCompletion(filter: FilterType, from: number, to?: number): Option {
-    const definition = FILTERS[filter]
-    const description =
-        typeof definition.description === 'function' ? definition.description(false) : definition.description
+function toFilterCompletion(label: string, description: string | undefined, from: number, to?: number): Option {
     return {
-        label: filter,
+        label,
         icon: mdiFilterOutline,
         render: filterRenderer,
         description,
+        kind: 'filter',
         action: {
             type: 'completion',
-            insertValue: filter + ':',
+            insertValue: label + ':',
             from,
             to,
         },
@@ -263,6 +257,7 @@
         label: valuePrefix + item.path,
         icon: mdiFileOutline,
         matches: positions,
+        kind: 'file',
         action: {
             type: 'completion',
             insertValue: valuePrefix + regexInsertText(item.path, { globbing: false }) + ' ',
@@ -277,11 +272,6 @@
  */
 function toFileSuggestion(result: FzfResultItem<File>, from: number, to?: number): Option {
     const option = toFileCompletion(result, from, to, 'file:')
-    option.action.name = 'Add'
-    option.alternativeAction = {
-        type: 'goto',
-        url: result.item.url,
-    }
     option.render = filterValueRenderer
     return option
 }
@@ -294,6 +284,7 @@
         label: item.name,
         matches: positions,
         icon: getSymbolIconSVGPath(item.kind),
+        kind: 'symbol',
         action: {
             type: 'completion',
             insertValue: `type:symbol ${item.name} `,
@@ -303,7 +294,11 @@
     }
 }
 
-const FILTER_SUGGESTIONS = new Fzf(Object.keys(FILTERS) as FilterType[], { match: extendedMatch })
+const FILTER_MATCHER = new Fzf(Object.keys(FILTERS) as FilterType[], { match: extendedMatch })
+const NEGATEABLE_FILTER_MATCHER = new Fzf(
+    Object.keys(FILTERS).filter(filterType => isNegatableFilter(filterType as FilterType)),
+    { match: extendedMatch }
+)
 // These are the filters shown when the query input is empty or the cursor is at
 // at whitespace token.
 const DEFAULT_FILTERS: FilterType[] = [
@@ -339,15 +334,6 @@
 
     const isEmpty = tokens.length === 0
 
-<<<<<<< HEAD
-        options = filters.map(filter => toFilterCompletion(filter, position))
-    } else if (token?.type === 'pattern') {
-        // ^ triggers a prefix match
-        options = FILTER_SUGGESTIONS.find('^' + token.value).map(entry => ({
-            ...toFilterCompletion(entry.item, token.range.start, token.range.end),
-            matches: entry.positions,
-        }))
-=======
     const filters = DEFAULT_FILTERS
         // Show related filters
         .concat(
@@ -439,7 +425,6 @@
             }
             return options
         })
->>>>>>> 53f2a963
     }
 
     return options.length > 0 ? { result: [{ title: 'Narrow your search', options }] } : null
@@ -451,6 +436,7 @@
         {
             label: 'Manage contexts',
             description: 'Add, edit, remove search contexts',
+            kind: 'command',
             action: {
                 type: 'goto',
                 name: 'Go to /contexts',
@@ -476,12 +462,13 @@
         }
 
         const value = token.value?.value ?? ''
+        // The value is always inserted after the filter field
         const from = token.value?.range.start ?? token.range.end
-        const to = token.value?.range.end
+        const to = token.value?.range.end ?? token.range.end
 
         switch (resolvedFilter.definition.suggestions) {
             case 'repo': {
-                const predicates = staticFilterPredicateOptions('repo', token.value, position)
+                const predicates = staticFilterPredicateOptions('repo', token, from, to)
                 return caches.repo.query(
                     value,
                     entries => {
@@ -495,7 +482,7 @@
                                             ? ALL_FILTER_VALUE_LIST_SIZE
                                             : MULTIPLE_FILTER_VALUE_LIST_SIZE
                                     )
-                                    .map(item => toRepoSuggestion(item, from, to)),
+                                    .map(item => toRepoCompletion(item, from, to)),
                             },
                         ]
 
@@ -514,23 +501,13 @@
             }
 
             case 'path': {
-                const predicates = staticFilterPredicateOptions('file', token.value, position)
+                const predicates = staticFilterPredicateOptions('file', token, from, to)
                 return caches.file.query(
                     value,
                     entries => {
                         const groups = [
                             {
                                 title: 'Files',
-<<<<<<< HEAD
-                                options: entries
-                                    .map(item => toFileSuggestion(item, from, to))
-                                    .slice(
-                                        0,
-                                        predicates.length === 0
-                                            ? ALL_FILTER_VALUE_LIST_SIZE
-                                            : MULTIPLE_FILTER_VALUE_LIST_SIZE
-                                    ),
-=======
                                 options: limitUniqueOptions(
                                     entries,
                                     predicates.length === 0
@@ -538,7 +515,6 @@
                                         : MULTIPLE_FILTER_VALUE_LIST_SIZE,
                                     item => toFileCompletion(item, from, to)
                                 ),
->>>>>>> 53f2a963
                             },
                         ]
 
@@ -598,8 +574,9 @@
     }
 
     const value = token.value?.value ?? ''
+    // The value is always inserted after the filter field
     const from = token.value?.range.start ?? token.range.end
-    const to = token.value?.range.end
+    const to = token.value?.range.end ?? token.range.end
 
     let options: Option[]
     if (resolvedFilter.type === FilterType.select) {
@@ -626,6 +603,7 @@
 
         options = values.map(({ label }) => ({
             label,
+            kind: 'filter-value-select',
             action: {
                 type: 'completion',
                 from,
@@ -638,16 +616,19 @@
         // input.
         options = defaultLanguages.map(label => ({
             label,
+            kind: 'filter-value-lang',
             action: {
                 type: 'completion',
                 from,
                 to,
+                insertValue: label + ' ',
             },
         }))
     } else {
         options = resolvedFilter.definition.discreteValues(token.value, false).map(value => ({
             label: value.label,
             description: value.description,
+            kind: `filter-value-${resolvedFilter.type}`,
             action: {
                 type: 'completion',
                 from,
@@ -680,16 +661,17 @@
 /**
  * Returns predicate options for the provided filter type.
  */
-function staticFilterPredicateOptions(type: 'repo' | 'file', value: Literal | undefined, position: number): Option[] {
+function staticFilterPredicateOptions(type: 'repo' | 'file', filter: Filter, from: number, to: number): Option[] {
     const fzf = new Fzf(predicateCompletion(type), predicateFzfOption)
-    return fzf.find(value?.value || '').map(({ item, positions }) => ({
+    return fzf.find(filter.value?.value || '').map(({ item, positions }) => ({
         label: item.label,
         description: item.description,
         matches: positions,
+        kind: `filter-predicate-${type}`,
         action: {
             type: 'completion',
-            from: value?.range.start ?? position,
-            to: value?.range.end,
+            from,
+            to,
             // insertText is always set for prediction completions
             insertValue: item.insertText! + ' ${}',
             asSnippet: item.asSnippet,
@@ -829,6 +811,7 @@
 export interface SuggestionsSourceConfig
     extends Pick<SearchContextProps, 'fetchSearchContexts' | 'getUserSearchContextNamespaces'> {
     platformContext: Pick<PlatformContext, 'requestGraphQL'>
+    getSearchContext: () => string | undefined
     authenticatedUser?: AuthenticatedUser | null
     isSourcegraphDotCom?: boolean
 }
@@ -1043,7 +1026,6 @@
  * delegates to other sources.
  */
 export const createSuggestionsSource = (config: SuggestionsSourceConfig): Source => {
-    const { isSourcegraphDotCom } = config
     const caches = createCaches(config)
 
     const sources: InternalSource[] = [
@@ -1051,24 +1033,19 @@
         filterValueSuggestions(caches),
         filterSuggestions,
         repoSuggestions(caches.repo),
-        fileSuggestions(caches.file, isSourcegraphDotCom),
+        fileSuggestions(caches.file, config.isSourcegraphDotCom),
         symbolSuggestions(caches.symbol),
     ]
 
     return {
         query: (state, position) => {
-            const parsedQuery = getParsedQuery(state)
-            const tokens = collapseOpenFilterValues(queryTokens(state), state.sliceDoc())
-            const token = tokenAt(tokens, position)
-            const input = state.sliceDoc()
+            const queryInfo = getQueryInformation(state, position)
 
             function valid(state: EditorState, position: number): boolean {
-                const tokens = collapseOpenFilterValues(queryTokens(state), state.sliceDoc())
-                return token === tokenAt(tokens, position)
-            }
-
-            const params = { token, tokens, input, position, parsedQuery }
-            const results = sources.map(source => source(params))
+                return queryInfo.token === getQueryInformation(state, position).token
+            }
+
+            const results = sources.map(source => source(queryInfo))
             const dummyResult = { result: [], valid }
 
             return combineResults([dummyResult, ...results])
@@ -1272,79 +1249,6 @@
     }
 }
 
-// Helper function to convert filter values that start with a quote but are not
-// closed yet (e.g. author:"firstname lastna|) to a single filter token to
-// prevent irrelevant suggestions.
-function collapseOpenFilterValues(tokens: Token[], input: string): Token[] {
-    const result: Token[] = []
-    let openFilter: Filter | null = null
-    let hold: Token[] = []
-
-    function mergeFilter(filter: Filter, values: Token[]): Filter {
-        if (!filter.value?.value) {
-            // For simplicity but this should never occure
-            return filter
-        }
-        const end = values[values.length - 1]?.range.end ?? filter.value.range.end
-        return {
-            ...filter,
-            range: {
-                start: filter.range.start,
-                end,
-            },
-            value: {
-                ...filter.value,
-                range: {
-                    start: filter.value.range.start,
-                    end,
-                },
-                value:
-                    filter.value.value + values.map(token => input.slice(token.range.start, token.range.end)).join(''),
-            },
-        }
-    }
-
-    for (const token of tokens) {
-        switch (token.type) {
-            case 'filter':
-                {
-                    if (token.value?.value.startsWith('"') && !token.value.quoted) {
-                        openFilter = token
-                    } else {
-                        if (openFilter?.value) {
-                            result.push(mergeFilter(openFilter, hold))
-                            openFilter = null
-                            hold = []
-                        }
-                        result.push(token)
-                    }
-                }
-                break
-            case 'pattern':
-            case 'whitespace':
-                if (openFilter) {
-                    hold.push(token)
-                } else {
-                    result.push(token)
-                }
-                break
-            default:
-                if (openFilter?.value) {
-                    result.push(mergeFilter(openFilter, hold))
-                    openFilter = null
-                    hold = []
-                }
-                result.push(token)
-        }
-    }
-
-    if (openFilter?.value) {
-        result.push(mergeFilter(openFilter, hold))
-    }
-
-    return result
-}
-
 function containsFilterType(filterTypes: Set<FilterType>, filterType: string): boolean {
     const resolvedFilter = resolveFilterMemoized(filterType)
     if (!resolvedFilter) {
@@ -1355,8 +1259,6 @@
 
 function byStartDesc(itemA: FzfResultItem<unknown>, itemB: FzfResultItem<unknown>): number {
     return itemB.start - itemA.start
-<<<<<<< HEAD
-=======
 }
 
 function shiftPositions(positions: Set<number>, amount: number): Set<number> {
@@ -1390,5 +1292,4 @@
         }
     }
     return options
->>>>>>> 53f2a963
 }