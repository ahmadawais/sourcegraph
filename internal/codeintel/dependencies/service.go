--- conflicted
+++ resolved
@@ -2,6 +2,7 @@
 
 import (
 	"context"
+	"fmt"
 
 	"github.com/opentracing/opentracing-go/log"
 
@@ -9,6 +10,8 @@
 	"github.com/sourcegraph/sourcegraph/internal/codeintel/dependencies/shared"
 	"github.com/sourcegraph/sourcegraph/internal/conf/reposource"
 	"github.com/sourcegraph/sourcegraph/internal/observation"
+	"github.com/sourcegraph/sourcegraph/internal/packagefilters"
+	"github.com/sourcegraph/sourcegraph/lib/errors"
 )
 
 // Service encapsulates the resolution and persistence of dependencies at the repository and package levels.
@@ -29,6 +32,7 @@
 	PackageRepoRefVersion        = shared.PackageRepoRefVersion
 	MinimalPackageRepoRef        = shared.MinimalPackageRepoRef
 	MinimialVersionedPackageRepo = shared.MinimialVersionedPackageRepo
+	PackageRepoFilter            = shared.PackageRepoFilter
 )
 
 type ListDependencyReposOpts struct {
@@ -46,9 +50,11 @@
 	After int
 	// Limit limits the size of the results set to be returned.
 	Limit int
-}
-
-func (s *Service) ListPackageRepoRefs(ctx context.Context, opts ListDependencyReposOpts) (_ []PackageRepoReference, total int, err error) {
+	// IncludeBlocked also includes those that would not be synced due to filter rules
+	IncludeBlocked bool
+}
+
+func (s *Service) ListPackageRepoRefs(ctx context.Context, opts ListDependencyReposOpts) (_ []PackageRepoReference, total int, hasMore bool, err error) {
 	ctx, _, endObservation := s.operations.listPackageRepos.With(ctx, &err, observation.Args{LogFields: []log.Field{
 		log.String("scheme", opts.Scheme),
 		log.String("name", string(opts.Name)),
@@ -62,7 +68,7 @@
 }
 
 func (s *Service) InsertPackageRepoRefs(ctx context.Context, deps []MinimalPackageRepoRef) (_ []shared.PackageRepoReference, _ []shared.PackageRepoRefVersion, err error) {
-	ctx, _, endObservation := s.operations.upsertPackageRepoRefs.With(ctx, &err, observation.Args{LogFields: []log.Field{
+	ctx, _, endObservation := s.operations.insertPackageRepoRefs.With(ctx, &err, observation.Args{LogFields: []log.Field{
 		log.Int("packageRepoRefs", len(deps)),
 	}})
 	defer endObservation(1, observation.Args{})
@@ -86,8 +92,6 @@
 	defer endObservation(1, observation.Args{})
 
 	return s.store.DeletePackageRepoRefVersionsByID(ctx, ids...)
-<<<<<<< HEAD
-=======
 }
 
 type ListPackageRepoRefFiltersOpts struct {
@@ -301,5 +305,4 @@
 	}
 
 	return matchingPkgs, totalCount, hasMore, nil
->>>>>>> 53f2a963
 }