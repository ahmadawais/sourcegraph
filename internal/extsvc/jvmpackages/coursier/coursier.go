package coursier

import (
	"bytes"
	"context"
	"fmt"
	"os"
	"os/exec"
	"path"
	"path/filepath"
	"strings"
	"sync"
	"time"

	otlog "github.com/opentracing/opentracing-go/log"
	"go.opentelemetry.io/otel/attribute"

	"github.com/sourcegraph/sourcegraph/internal/conf/reposource"
	"github.com/sourcegraph/sourcegraph/internal/env"
	"github.com/sourcegraph/sourcegraph/internal/observation"
	"github.com/sourcegraph/sourcegraph/lib/errors"
	"github.com/sourcegraph/sourcegraph/schema"
)

var CoursierBinary = "coursier"

var (
<<<<<<< HEAD
	coursierCacheDir string
	invocTimeout, _  = time.ParseDuration(env.Get("SRC_COURSIER_TIMEOUT", "2m", "Time limit per Coursier invocation, which is used to resolve JVM/Java dependencies."))
)

func init() {
	// Should only be set for gitserver for persistence, repo-updater will use ephemeral storage.
	// repo-updater only performs existence checks which doesnt involve downloading any JARs (except for JDK),
	// only POM files which are much lighter.
	if reposDir := os.Getenv("SRC_REPOS_DIR"); reposDir != "" {
		coursierCacheDir = filepath.Join(reposDir, "coursier")
		if err := os.MkdirAll(coursierCacheDir, os.ModePerm); err != nil {
			println(fmt.Sprintf("failed to create coursier cache dir in %s: %s", coursierCacheDir, err))
			os.Exit(1)
=======
	invocTimeout, _ = time.ParseDuration(env.Get("SRC_COURSIER_TIMEOUT", "2m", "Time limit per Coursier invocation, which is used to resolve JVM/Java dependencies."))
	// if COURSIER_CACHE_DIR is set, try create that dir and use it. If not set, use the SRC_REPOS_DIR value (or default).
	// This is expected to only be used in gitserver, if this assumption changes, please revisit this due to the failability
	// of this on read-only filesystems.
	coursierCacheDir = env.Get("COURSIER_CACHE_DIR", "", "Directory in which coursier data is cached for JVM package repos.")
	srcReposDir      = env.Get("SRC_REPOS_DIR", "/data/repos", "Root dir containing repos.")
	mkdirOnce        sync.Once
)

type CoursierHandle struct {
	operations *operations
}

func NewCoursierHandle(obsctx *observation.Context) *CoursierHandle {
	mkdirOnce.Do(func() {
		if coursierCacheDir == "" && srcReposDir != "" {
			coursierCacheDir = filepath.Join(srcReposDir, "coursier")
		}
		if coursierCacheDir != "" {
			if err := os.MkdirAll(coursierCacheDir, os.ModePerm); err != nil {
				panic(fmt.Sprintf("failed to create coursier cache dir in %q: %s\n", coursierCacheDir, err))
			}
>>>>>>> 53f2a963
		}
	})
	return &CoursierHandle{
		operations: newOperations(obsctx),
	}
}

func (c *CoursierHandle) FetchSources(ctx context.Context, config *schema.JVMPackagesConnection, dependency *reposource.MavenVersionedPackage) (sourceCodeJarPath string, err error) {
	ctx, _, endObservation := c.operations.fetchSources.With(ctx, &err, observation.Args{LogFields: []otlog.Field{
		otlog.String("dependency", dependency.VersionedPackageSyntax()),
	}})
	defer endObservation(1, observation.Args{})

	if dependency.IsJDK() {
		output, err := c.runCoursierCommand(
			ctx,
			config,
			"java-home", "--jvm",
			dependency.Version,
		)
		if err != nil {
			return "", err
		}
		for _, outputPath := range output {
			for _, srcPath := range []string{
				path.Join(outputPath, "src.zip"),
				path.Join(outputPath, "lib", "src.zip"),
			} {
				stat, err := os.Stat(srcPath)
				if !os.IsNotExist(err) && stat.Mode().IsRegular() {
					return srcPath, nil
				}
			}
		}
		return "", errors.Errorf("failed to find src.zip for JVM dependency %s", dependency)
	}
	paths, err := c.runCoursierCommand(
		ctx,
		config,
		// NOTE: make sure to update the method `coursierScript` in
		// vcs_syncer_jvm_packages_test.go if you change the arguments
		// here. The test case assumes that the "--classifier sources"
		// arguments appears at a specific index.
		"fetch",
		"--quiet", "--quiet",
		"--intransitive", dependency.VersionedPackageSyntax(),
		"--classifier", "sources",
	)
	if err != nil {
		return "", err
	}
	if len(paths) == 0 || (len(paths) == 1 && paths[0] == "") {
		return "", errors.Errorf("no sources for %s", dependency)
	}
	if len(paths) > 1 {
		return "", errors.Errorf("expected single JAR path but found multiple: %v", paths)
	}
	return paths[0], nil
}

func (c *CoursierHandle) FetchByteCode(ctx context.Context, config *schema.JVMPackagesConnection, dependency *reposource.MavenVersionedPackage) (byteCodeJarPath string, err error) {
	ctx, _, endObservation := c.operations.fetchByteCode.With(ctx, &err, observation.Args{})
	defer endObservation(1, observation.Args{})

	paths, err := c.runCoursierCommand(
		ctx,
		config,
		// NOTE: make sure to update the method `coursierScript` in
		// vcs_syncer_jvm_packages_test.go if you change the arguments
		// here. The test case assumes that the "--classifier sources"
		// arguments appears at a specific index.
		"fetch",
		"--quiet", "--quiet",
		"--intransitive", dependency.VersionedPackageSyntax(),
	)
	if err != nil {
		return "", err
	}
	if len(paths) == 0 || (paths[0] == "") {
		return "", errors.Errorf("no bytecode jar for dependency %s", dependency)
	}
	if len(paths) > 1 {
		return "", errors.Errorf("expected single JAR path but found multiple: %v", paths)
	}
	return paths[0], nil
}

func (c *CoursierHandle) Exists(ctx context.Context, config *schema.JVMPackagesConnection, dependency *reposource.MavenVersionedPackage) (err error) {
	ctx, _, endObservation := c.operations.exists.With(ctx, &err, observation.Args{LogFields: []otlog.Field{
		otlog.String("dependency", dependency.VersionedPackageSyntax()),
	}})
	defer endObservation(1, observation.Args{})

	if dependency.IsJDK() {
		_, err = c.FetchSources(ctx, config, dependency)
	} else {
		_, err = c.runCoursierCommand(
			ctx,
			config,
			"resolve",
			"--quiet", "--quiet",
			"--intransitive", dependency.VersionedPackageSyntax(),
		)
	}
	if err != nil {
		return &coursierError{err}
	}
	return nil
}

type coursierError struct{ error }

func (e coursierError) NotFound() bool {
	return true
}

func (c *CoursierHandle) runCoursierCommand(ctx context.Context, config *schema.JVMPackagesConnection, args ...string) (stdoutLines []string, err error) {
	ctx, cancel := context.WithTimeout(ctx, invocTimeout)
	defer cancel()

	ctx, trace, endObservation := c.operations.runCommand.With(ctx, &err, observation.Args{LogFields: []otlog.Field{
		otlog.String("repositories", strings.Join(config.Maven.Repositories, "|")),
		otlog.String("args", strings.Join(args, ", ")),
	}})
	defer endObservation(1, observation.Args{})

	cmd := exec.CommandContext(ctx, CoursierBinary, args...)
	if config.Maven.Credentials != "" {
		cmd.Env = append(cmd.Env, fmt.Sprintf("COURSIER_CREDENTIALS=%v", config.Maven.Credentials))
	}
	if len(config.Maven.Repositories) > 0 {
		cmd.Env = append(
			cmd.Env,
			fmt.Sprintf("COURSIER_REPOSITORIES=%v", strings.Join(config.Maven.Repositories, "|")),
		)
	}
	if coursierCacheDir != "" {
		cmd.Env = append(cmd.Env, "COURSIER_CACHE="+coursierCacheDir)
	}

	var stdout, stderr bytes.Buffer
	cmd.Stdout = &stdout
	cmd.Stderr = &stderr
	if err := cmd.Run(); err != nil {
		return nil, errors.Wrapf(err, "coursier command %q failed with stderr %q and stdout %q", cmd, stderr, &stdout)
	}
	trace.AddEvent("TODO Domain Owner", attribute.String("stdout", stdout.String()), attribute.String("stderr", stderr.String()))

	if stdout.String() == "" {
		return []string{}, nil
	}

	return strings.Split(strings.TrimSpace(stdout.String()), "\n"), nil
}<|MERGE_RESOLUTION|>--- conflicted
+++ resolved
@@ -25,21 +25,6 @@
 var CoursierBinary = "coursier"
 
 var (
-<<<<<<< HEAD
-	coursierCacheDir string
-	invocTimeout, _  = time.ParseDuration(env.Get("SRC_COURSIER_TIMEOUT", "2m", "Time limit per Coursier invocation, which is used to resolve JVM/Java dependencies."))
-)
-
-func init() {
-	// Should only be set for gitserver for persistence, repo-updater will use ephemeral storage.
-	// repo-updater only performs existence checks which doesnt involve downloading any JARs (except for JDK),
-	// only POM files which are much lighter.
-	if reposDir := os.Getenv("SRC_REPOS_DIR"); reposDir != "" {
-		coursierCacheDir = filepath.Join(reposDir, "coursier")
-		if err := os.MkdirAll(coursierCacheDir, os.ModePerm); err != nil {
-			println(fmt.Sprintf("failed to create coursier cache dir in %s: %s", coursierCacheDir, err))
-			os.Exit(1)
-=======
 	invocTimeout, _ = time.ParseDuration(env.Get("SRC_COURSIER_TIMEOUT", "2m", "Time limit per Coursier invocation, which is used to resolve JVM/Java dependencies."))
 	// if COURSIER_CACHE_DIR is set, try create that dir and use it. If not set, use the SRC_REPOS_DIR value (or default).
 	// This is expected to only be used in gitserver, if this assumption changes, please revisit this due to the failability
@@ -62,7 +47,6 @@
 			if err := os.MkdirAll(coursierCacheDir, os.ModePerm); err != nil {
 				panic(fmt.Sprintf("failed to create coursier cache dir in %q: %s\n", coursierCacheDir, err))
 			}
->>>>>>> 53f2a963
 		}
 	})
 	return &CoursierHandle{
