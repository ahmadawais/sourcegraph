--- conflicted
+++ resolved
@@ -24,13 +24,8 @@
 
 func NewRulesCache(ownService own.Service) RulesCache {
 	return RulesCache{
-<<<<<<< HEAD
-		rules:      make(map[RulesKey]*codeownerspb.File),
+		rules:      make(map[RulesKey]*codeowners.Ruleset),
 		ownService: ownService,
-=======
-		rules:      make(map[RulesKey]*codeowners.Ruleset),
-		ownService: own.NewService(gs, db),
->>>>>>> 9eabaacc
 	}
 }
 
